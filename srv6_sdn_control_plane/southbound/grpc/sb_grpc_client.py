--- conflicted
+++ resolved
@@ -108,24 +108,6 @@
             # IPv4 address
             server_address = "ipv4:%s:%s" % (address, port)
         else:
-<<<<<<< HEAD
-            print('Invalid address: %s' % ip_address)
-            return
-        # If no channel has been created yet, create a new one
-        if self.channel is None:
-            # If secure we need to establish a channel with the secure endpoint
-            if self.SECURE:
-                # Open the certificate file
-                with open(self.CERTIFICATE, 'rb') as f:
-                    certificate = f.read()
-                # Then create the SSL credentials and establish the channel
-                grpc_client_credentials = grpc.ssl_channel_credentials(
-                    certificate)
-                self.channel = grpc.secure_channel(ip_address,
-                                                   grpc_client_credentials)
-            else:
-                self.channel = grpc.insecure_channel(ip_address)
-=======
             # Address is a hostname
             server_address = "%s:%s" % (address, port)
         # If secure we need to establish a channel with the secure endpoint
@@ -140,7 +122,6 @@
         else:
             channel = grpc.insecure_channel(server_address)
 
->>>>>>> 07178bd7
         return (srv6_manager_pb2_grpc
                 .SRv6ManagerStub(self.channel), self.channel)
 
