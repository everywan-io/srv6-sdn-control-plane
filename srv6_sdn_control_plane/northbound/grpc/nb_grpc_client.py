--- conflicted
+++ resolved
@@ -210,41 +210,6 @@
         for _interface in interfaces:
             interface = device.interfaces.add()
             interface.name = _interface['name']
-<<<<<<< HEAD
-            logging.error('Invalid name provided for the '
-                          'interface %s'
-                          % _interface)
-            if 'addrs' in _interface:
-                for ip_addr in _interface['addrs']:
-                    addr = ip_addr.split('/')[0]
-                    family = srv6_controller_utils.getAddressFamily(addr)
-                    if family == AF_INET:
-                        interface.ipv4_addrs.append(ip_addr)
-                    elif family == AF_INET6:
-                        interface.ipv6_addrs.append(ip_addr)
-                    else:
-                        logging.error('Provided an invalid address: %s' % addr)
-                        return None
-            if 'subnets' in _interface:
-                for _subnet in _interface['subnets']:
-                    if _subnet.get('subnet') is None:
-                        logging.error('Invalid subnet provided for the '
-                                      'interface %s: %s'
-                                      % (_subnet, interface.name))
-                    family = srv6_controller_utils.getAddressFamily(
-                        _subnet['subnet'])
-                    if family == AF_INET:
-                        subnet = interface.ipv4_subnets.add()
-                        subnet.subnet = _subnet['subnet']
-                        if 'gateway' in _subnet:
-                            subnet.gateway = _subnet['gateway']
-                    elif family == AF_INET6:
-                        subnet = interface.ipv6_subnets.add()
-                        subnet.subnet = _subnet['subnet']
-                        if 'gateway' in _subnet:
-                            subnet.gateway = _subnet['gateway']
-                    else:
-=======
             if 'ipv4_addrs' in _interface:
                 for ip_addr in _interface['ipv4_addrs']:
                     addr = ip_addr
@@ -256,7 +221,6 @@
                 for _subnet in _interface['ipv4_subnets']:
                     if not srv6_controller_utils.validate_ipv4_address(
                             _subnet['subnet']):
->>>>>>> 2476a590
                         logging.error(
                             'Provided an invalid subnet: %s' % _subnet)
                         return None
