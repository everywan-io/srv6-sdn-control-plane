--- conflicted
+++ resolved
@@ -1097,33 +1097,7 @@
                             return OverlayServiceReply(
                                 status=Status(code=status_code, reason=err))
                 # Add the slice to the configured set
-<<<<<<< HEAD
-                configured_slices.add(site1)
-=======
-                configured_slices.append(site1)
-            # Save the overlay to the controller state
-            success = srv6_sdn_controller_state.create_overlay(
-                overlay_name, overlay_type, slices, tenantid, tunnel_name)
-            if success is None or success is False:
-                err = 'Cannot save the overlay to the controller state'
-                logging.error(err)
-                return OverlayServiceReply(
-                    status=Status(code=STATUS_INTERNAL_SERVER_ERROR,
-                                  reason=err))
->>>>>>> 1bd83043
         logging.info('All the intents have been processed successfully\n\n')
-        # Create the response
-        return OverlayServiceReply(
-            status=Status(code=STATUS_OK, reason='OK'))
-
-    """Remove a VPN"""
-
-    def RemoveOverlay(self, request, context):
-        logging.info('RemoveOverlay request received:\n%s', request)
-        # Extract the intents from the request message
-        for intent in request.intents:
-            # Parameters extraction
-            #
             # Extract the overlay ID from the intent
             overlayid = intent.overlayid
             # Extract the tenant ID from the intent
