#!/usr/bin/python

# Copyright (C) 2018 Carmine Scarpitta, Pier Luigi Ventre, Stefano Salsano - (CNIT and University of Rome "Tor Vergata")
#
#
# Licensed under the Apache License, Version 2.0 (the "License");
# you may not use this file except in compliance with the License.
# You may obtain a copy of the License at
#
# http://www.apache.org/licenses/LICENSE-2.0
#
# Unless required by applicable law or agreed to in writing, software
# distributed under the License is distributed on an "AS IS" BASIS,
# WITHOUT WARRANTIES OR CONDITIONS OF ANY KIND, either express or implied.
# See the License for the specific language governing permissions and
# limitations under the License.
#
# Server of a Northbound interface based on gRPC protocol
#
# @author Carmine Scarpitta <carmine.scarpitta.94@gmail.com>
# @author Pier Luigi Ventre <pier.luigi.ventre@uniroma2.it>
# @author Stefano Salsano <stefano.salsano@uniroma2.it>
#


# General imports
from __future__ import absolute_import, division, print_function
from six import text_type
from argparse import ArgumentParser
from concurrent import futures
import logging
import time
import grpc
import os
import sys
from socket import AF_UNSPEC
from socket import AF_INET
from socket import AF_INET6
# ipaddress dependencies
from ipaddress import IPv6Interface
# SRv6 dependencies
from srv6_sdn_proto import srv6_vpn_pb2_grpc
from srv6_sdn_proto import srv6_vpn_pb2
from srv6_sdn_control_plane import srv6_controller_utils
from srv6_sdn_control_plane.northbound.grpc import tunnel_utils
from srv6_sdn_control_plane.southbound.grpc import sb_grpc_client
from srv6_sdn_proto import status_codes_pb2
from srv6_sdn_controller_state import srv6_sdn_controller_state

# Topology file
DEFAULT_TOPOLOGY_FILE = '/tmp/topology.json'
# VPN file
DEFAULT_VPN_DUMP = '/tmp/vpn.json'
# Use management IPs instead of loopback IPs
DEFAULT_USE_MGMT_IP = False


# Global variables definition

# Default server ip and port
DEFAULT_GRPC_SERVER_IP = '::'
DEFAULT_GRPC_SERVER_PORT = 54321
DEFAULT_GRPC_CLIENT_PORT = 12345
# Secure option
DEFAULT_SECURE = False
# Server certificate
DEFAULT_CERTIFICATE = 'cert_server.pem'
# Server key
DEFAULT_KEY = 'key_server.pem'
# Southbound interface
DEFAULT_SB_INTERFACE = 'gRPC'
# Verbose mode
DEFAULT_VERBOSE = False
# Seconds between checks for interfaces.json
# and topology.json files
INTERVAL_CHECK_FILES = 5
# Supported southbound interfaces
SUPPORTED_SB_INTERFACES = ['gRPC']
# Logger reference
logger = logging.getLogger(__name__)
# Validate topology
VALIDATE_TOPO = False

# Status codes
STATUS_SUCCESS = status_codes_pb2.STATUS_SUCCESS
STATUS_INTF_NOTASSIGNED = status_codes_pb2.STATUS_INTF_NOTASSIGNED
STATUS_INTF_NOTFOUND = status_codes_pb2.STATUS_INTF_NOTFOUND
STATUS_ROUTER_NOTFOUND = status_codes_pb2.STATUS_ROUTER_NOTFOUND
STATUS_ROUTER_NOTRUNNING = status_codes_pb2.STATUS_ROUTER_NOTRUNNING
STATUS_VPN_INVALID_IP = status_codes_pb2.STATUS_VPN_INVALID_IP
STATUS_VPN_INVALID_TYPE = status_codes_pb2.STATUS_VPN_INVALID_TYPE
STATUS_VPN_NAME_UNAVAILABLE = status_codes_pb2.STATUS_VPN_NAME_UNAVAILABLE
STATUS_VPN_INVALID_PREFIX = status_codes_pb2.STATUS_VPN_INVALID_PREFIX
STATUS_VPN_NOTFOUND = status_codes_pb2.STATUS_VPN_NOTFOUND
STATUS_VPN_INVALID_TENANTID = status_codes_pb2.STATUS_VPN_INVALID_TENANTID
STATUS_INVALID_ACTION = status_codes_pb2.STATUS_INVALID_ACTION
STATUS_BAD_REQUEST = status_codes_pb2.STATUS_BAD_REQUEST
STATUS_INTERNAL_ERROR = status_codes_pb2.STATUS_INTERNAL_ERROR


class NorthboundInterface(srv6_vpn_pb2_grpc.NorthboundInterfaceServicer):
    """gRPC request handler"""

    def __init__(self, grpc_client_port=DEFAULT_GRPC_CLIENT_PORT,
                 srv6_manager=None,
                 southbound_interface=DEFAULT_SB_INTERFACE,
                 controller_state=None, verbose=DEFAULT_VERBOSE):
        # Port of the gRPC client
        self.grpc_client_port = grpc_client_port
        # Verbose mode
        self.verbose = verbose
        # Southbound interface
        self.southbound_interface = southbound_interface
        # VPN dict
        self.vpn_dict = controller_state.vpns
        # SRv6 Manager
        self.srv6_manager = srv6_manager
        # Initialize controller state
        self.controller_state = controller_state
        # Initialize tunnel state
        self.tunnel_modes = tunnel_utils.TunnelState(grpc_client_port,
                                                     controller_state,
                                                     verbose).tunnel_modes
        for tunnel_mode in self.tunnel_modes:
            self.controller_state.add_tunnel_mode(tunnel_mode)

    """ Configure a tenant """

    def ConfigureTenant(self, request, context):
        logger.debug('Configure tenant request received: %s' % request)
        # Extract parmeters from the request m essage
        port = request.port
        info = request.info
        # Generate token
        token = srv6_controller_utils.generate_token()
        # Get a tenant ID for the token
        tenantid = self.controller_state.get_new_tenantid(token)
        # Set dictionary
        self.controller_state.tenant_info[tenantid] = dict()
        # Save tenant info
        self.controller_state.tenant_info[tenantid]['port'] = port
        self.controller_state.tenant_info[tenantid]['info'] = info
        # Response
        return srv6_vpn_pb2.TenantReply(
            status=STATUS_SUCCESS, token=token, tenantid=tenantid)

    """ Remove a tenant """

    def RemoveTenant(self, request, context):
        logger.debug('Remove tenant request received: %s' % request)
        # Extract token
        token = request.token
        # Get tenant ID
        tenantid = self.controller_state.get_tenantid(token)

        # Check if the passed token has an associeted tenant ID
        if tenantid == '':
            return srv6_vpn_pb2.InventoryServiceReply(
                status=STATUS_INVALID_ACTION)

        # Get all the overlays associated of the tenant ID
        tenant_overlays = self.controller_state.tenantid_to_overlays.get(
            tenantid)
        # Remove all overlays
        if tenant_overlays is not None:
            while tenant_overlays:
                vpn_name = list(tenant_overlays)[0]
                self.controller_state.vpn_manager._RemoveOverlay(
                    tenantid, vpn_name, tunnel_info=None)

        # Get all the registered device of the tenant ID
        tenant_devices = self.controller_state.tenantid_to_devices.get(
            tenantid)
        # Unregister all devices
        if tenant_devices is not None:
            while tenant_devices:
                device_id = list(tenant_devices)[0]
                self.controller_state.registration_server.unregister_device(
                    device_id, tunnel_info=None)

        # Release tenantid
        if tenantid in self.controller_state.tenant_info:
            self.controller_state.release_tenantid(token)
            # Remove tenant info
            del self.controller_state.tenant_info[tenantid]

        return srv6_vpn_pb2.InventoryServiceReply(status=STATUS_SUCCESS)

    """ Configure a device and change its status to 'RUNNING' """

    def ConfigureDevice(self, request, context):
        logger.debug('ConfigureDevice request received: %s' % request)
        # Get the devices
        devices = [device.id for device in request.configuration.devices]
        devices = srv6_sdn_controller_state.get_devices(
            devices, return_dict=True)
        # Parameters validation
        for device in request.configuration.devices:
            # Parameters extraction
            #
            # Extract the device ID from the configuration
            deviceid = device.id
            # Extract the tenant ID
            tenantid = device.tenantid
            # Extract the interfaces
            interfaces = device.interfaces
            # Validate device IDs
            if deviceid not in devices:
                logger.warning('Device not found: %s' % deviceid)
                return srv6_vpn_pb2.OverlayServiceReply(
                    status=STATUS_BAD_REQUEST)
            # Check if the device belongs to the tenant
            if tenantid != devices[deviceid]['tenantid']:
                logger.warning('The device %s does not belong'
                               ' to the tenant %s' % (deviceid, tenantid))
                return srv6_vpn_pb2.OverlayServiceReply(
                    status=STATUS_BAD_REQUEST)
            # Validate the interfaces
            for interface in interfaces:
                # Check if the interface exists
                if interface.name not in devices[deviceid]['interfaces']:
                    logger.warning('Interface %s not found on device %s'
                                   % (interface.name, deviceid))
                    return srv6_vpn_pb2.OverlayServiceReply(
                        status=STATUS_BAD_REQUEST)
                # Check interface type
                if interface.type not in [
                        srv6_controller_utils.InterfaceType.DISABLED,
                        srv6_controller_utils.InterfaceType.WAN,
                        srv6_controller_utils.InterfaceType.LAN]:
                    logger.warning(
                        'Invalid type %s for the interface %s (%s)'
                        % (interface.type, interface.name, deviceid))
                    return srv6_vpn_pb2.OverlayServiceReply(
                        status=STATUS_BAD_REQUEST)
                # Cannot set IP address and subnets for the WAN interfaces
                if interface.type == srv6_controller_utils.InterfaceType.WAN:
                    if len(interface.ipv4_addrs) > 0 or \
                            len(interface.ipv6_addrs) > 0:
                        logger.warning(
                            'WAN interfaces do not support IP addrs '
                            'assignment: %s' % (interface.name))
                        return srv6_vpn_pb2.OverlayServiceReply(
                            status=STATUS_BAD_REQUEST)
                    if len(interface.ipv4_subnets) > 0 or \
                            len(interface.ipv6_subnets) > 0:
                        logger.warning(
                            'WAN interfaces do not support subnets '
                            'assignment: %s' % (interface.name))
                        return srv6_vpn_pb2.OverlayServiceReply(
                            status=STATUS_BAD_REQUEST)
                # Validate IP addresses
                for ipaddr in interface.ipv4_addrs:
                    if not srv6_controller_utils.validate_ipv4_address(ipaddr):
                        logger.warning('Invalid IPv4 address %s' % ipaddr)
                        return srv6_vpn_pb2.OverlayServiceReply(
                            status=STATUS_BAD_REQUEST)
                for ipaddr in interface.ipv6_addrs:
                    if not srv6_controller_utils.validate_ipv6_address(ipaddr):
                        logger.warning('Invalid IPv6 address %s' % ipaddr)
                        return srv6_vpn_pb2.OverlayServiceReply(
                            status=STATUS_BAD_REQUEST)
                # Validate subnets
                for subnet in interface.ipv4_subnets:
                    if not srv6_controller_utils.validate_ipv4_address(subnet):
                        logger.warning('Invalid subnet %s' % subnet)
                        return srv6_vpn_pb2.OverlayServiceReply(
                            status=STATUS_BAD_REQUEST)
                for subnet in interface.ipv6_subnets:
                    if not srv6_controller_utils.validate_ipv6_address(subnet):
                        logger.warning('Invalid subnet %s' % subnet)
                        return srv6_vpn_pb2.OverlayServiceReply(
                            status=STATUS_BAD_REQUEST)
        # Extract the configurations from the request message
        new_devices = list()
        for device in request.configuration.devices:
            logger.info('Processing the configuration:\n%s' % device)
            # Parameters extraction
            #
            # Extract the device ID from the configuration
            deviceid = device.id
            # Extract the device name from the configuration
            device_name = device.name
            # Extract the device description from the configuration
            device_description = device.description
            # Extract the tenant ID
            tenantid = device.tenantid
            # Extract the device interfaces from the configuration
            interfaces = devices[deviceid]['interfaces']
            err = STATUS_SUCCESS
            for interface in device.interfaces:
                interfaces[interface.name]['name'] = interface.name
                if interface.type != '':
                    interfaces[interface.name]['type'] = interface.type
                if interface.type == srv6_controller_utils.InterfaceType.WAN:
                    if len(interface.ipv4_addrs) > 0 or \
                            len(interface.ipv6_addrs) > 0:
                        logger.warning(
                            'Cannot set IP addrs for a WAN interface')
                    if len(interface.ipv4_subnets) > 0 or \
                            len(interface.ipv6_subnets) > 0:
                        logger.warning(
                            'Cannot set subnets for a WAN interface')
                else:
                    if len(interface.ipv4_addrs) > 0:
                        addrs = list()
                        nets = list()
                        for addr in interfaces[interface.name]['ipv4_addrs']:
                            addrs.append(addr)
                        response = self.srv6_manager.remove_many_ipaddr(
                            devices[deviceid]['mgmtip'],
                            self.grpc_client_port, addrs=addrs,
                            device=interface.name, family=AF_UNSPEC
                        )
                        if response != STATUS_SUCCESS:
                            # If the operation has failed,
                            # report an error message
                            logger.warning(
                                'Cannot remove the public addresses '
                                'from the interface'
                            )
                            err = status_codes_pb2.STATUS_INTERNAL_ERROR
                        interfaces[interface.name]['ipv4_addrs'] = list()
                        # Add IP address to the interface
                        for ipv4_addr in interface.ipv4_addrs:
                            response = self.srv6_manager.create_ipaddr(
                                devices[deviceid]['mgmtip'],
                                self.grpc_client_port, ip_addr=ipv4_addr,
                                device=interface.name, family=AF_INET
                            )
                            if response != STATUS_SUCCESS:
                                # If the operation has failed,
                                # report an error message
                                logger.warning(
                                    'Cannot assign the private VPN IP address '
                                    'to the interface'
                                )
                                err = status_codes_pb2.STATUS_INTERNAL_ERROR
                            interfaces[interface.name]['ipv4_addrs'].append(
                                ipv4_addr)
                    if len(interface.ipv6_addrs) > 0:
                        addrs = list()
                        nets = list()
                        for addr in interfaces[interface.name]['ipv6_addrs']:
                            addrs.append(addr)
                            nets.append(str(IPv6Interface(addr).network))
                        response = self.srv6_manager.remove_many_ipaddr(
                            devices[deviceid]['mgmtip'],
                            self.grpc_client_port, addrs=addrs,
                            nets=nets, device=interface.name, family=AF_UNSPEC
                        )
                        if response != STATUS_SUCCESS:
                            # If the operation has failed,
                            # report an error message
                            logger.warning(
                                'Cannot remove the public addresses '
                                'from the interface'
                            )
                            err = status_codes_pb2.STATUS_INTERNAL_ERROR
                        interfaces[interface.name]['ipv6_addrs'] = list()
                        # Add IP address to the interface
                        for ipv6_addr in interface.ipv6_addrs:
                            net = IPv6Interface(ipv6_addr).network.__str__()
                            response = self.srv6_manager.create_ipaddr(
                                devices[deviceid]['mgmtip'],
                                self.grpc_client_port, ip_addr=ipv6_addr,
                                device=interface.name, net=net, family=AF_INET6
                            )
                            if response != STATUS_SUCCESS:
                                # If the operation has failed,
                                # report an error message
                                logger.warning(
                                    'Cannot assign the private VPN IP address '
                                    'to the interface'
                                )
                                err = status_codes_pb2.STATUS_INTERNAL_ERROR
                            interfaces[interface.name]['ipv6_addrs'].append(
                                ipv6_addr)
                    for subnet in interface.ipv4_subnets:
                        interfaces[interface.name]['ipv4_subnets'].append(
                            subnet)
                    for subnet in interface.ipv6_subnets:
                        interfaces[interface.name]['ipv6_subnets'].append(
                            subnet)
            # Push the new configuration
            if err == STATUS_SUCCESS:
                logger.debug(
                    'The device %s has been configured successfully' % deviceid
                )
                new_devices.append({
                    'deviceid': deviceid,
                    'name': device_name,
                    'description': device_description,
                    'interfaces': interfaces,
                    'status': srv6_controller_utils.DeviceStatus.RUNNING
                })
            else:
                logger.warning(
                    'The device %s rejected the configuration' % deviceid)
        srv6_sdn_controller_state.configure_devices(new_devices)
        logger.info('The device configuration has been saved\n\n')
        # Create the response
        return srv6_vpn_pb2.OverlayServiceReply(status=STATUS_SUCCESS)

    """ Get the registered devices """

    def GetDevices(self, request, context):
        logger.debug('GetDeviceInformation request received')
        # Extract the device IDs from the request
        deviceids = list(request.deviceids)
        deviceids = deviceids if len(deviceids) > 0 else None
        # Extract the tenant ID from the request
        tenantid = request.tenantid
        tenantid = tenantid if tenantid != '' else None
        # Create the response
        response = (srv6_vpn_pb2
                    .InventoryServiceReply(status=STATUS_SUCCESS))
        # Iterate on devices and fill the response message
        for _device in srv6_sdn_controller_state.get_devices(
                deviceids=deviceids, tenantid=tenantid):
            device = response.device_information.devices.add()
            device.id = text_type(_device['deviceid'])
            _interfaces = _device.get('interfaces', [])
            for ifname, ifinfo in _interfaces.items():
                interface = device.interfaces.add()
                interface.name = ifname
                interface.mac_addr = ifinfo['mac_addr']
                interface.ipv4_addrs.extend(ifinfo['ipv4_addrs'])
                interface.ipv6_addrs.extend(ifinfo['ipv6_addrs'])
                interface.ext_ipv4_addrs.extend(ifinfo['ext_ipv4_addrs'])
                interface.ext_ipv6_addrs.extend(ifinfo['ext_ipv6_addrs'])
                interface.ipv4_subnets.extend(ifinfo['ipv4_subnets'])
                interface.ipv6_subnets.extend(ifinfo['ipv6_subnets'])
                interface.type = ifinfo['type']
            mgmtip = _device.get('mgmtip')
            status = _device.get('status')
            name = _device.get('name')
            description = _device.get('description')
            if mgmtip is not None:
                device.mgmtip = mgmtip
            if status is not None:
                device.status = status
            if name is not None:
                device.name = name
            if description is not None:
                device.description = description
        # Return the response
        logger.debug('Sending response:\n%s' % response)
        return response

    """ Get the topology information """

    def GetTopologyInformation(self, request, context):
        logger.debug('GetTopologyInformation request received')
        # Create the response
        response = (srv6_vpn_pb2
                    .InventoryServiceReply(status=STATUS_SUCCESS))
        # Build the topology
        topology = srv6_sdn_controller_state.get_topology()
        nodes = topology['nodes']
        links = topology['links']
        devices = set()
        # Iterate on nodes
        for node in nodes:
            if node['type'] != 'router':
                # Skip stub networks
                continue
            devices.add(node['id'])
            response.topology_information.devices.append(node['id'])
        # Iterate on links
        for _link in links:
            if _link[0] in devices and _link[1] in devices:
                link = response.topology_information.links.add()
                link.l_device = _link[0]
                link.r_device = _link[1]
        # Return the response
        logger.debug('Sending response:\n%s' % response)
        return response

    """Create a VPN from an intent received through the northbound interface"""

    def CreateOverlay(self, request, context):
        logger.info('CreateOverlay request received:\n%s', request)
        # Extract the intents from the request message
        for intent in request.intents:
            logger.info('Processing the intent:\n%s' % intent)
            # Parameters extraction
            #
            # Extract the overlay tenant ID from the intent
            tenantid = intent.tenantid
            # Extract the overlay type from the intent
            overlay_type = int(intent.overlay_type)
            # Extract the overlay name from the intent
            overlay_name = intent.overlay_name
            # Extract the interfaces
            slices = list()
            _devices = set()
            for _slice in intent.slices:
                deviceid = _slice.deviceid
                interface_name = _slice.interface_name
                # Add the slice to the slices set
                slices.append((deviceid, interface_name))
                # Add the device to the devices set
                _devices.add(deviceid)
            # Extract tunnel type
            tunnel_name = intent.tunnel
            tunnel_mode = self.tunnel_modes[tunnel_name]
            # Extract tunnel info
            tunnel_info = intent.tunnel_info
            # Parameters validation
            #
            # Validate the tenant ID
            logger.debug('Validating the tenant ID: %s' % tenantid)
            if not srv6_controller_utils.validate_tenantid(tenantid):
                logger.warning('Invalid tenant ID: %s' % tenantid)
                # If tenant ID is invalid, return an error message
                return (srv6_vpn_pb2.OverlayServiceReply(
                    status=STATUS_VPN_INVALID_TENANTID))
            # Validate the overlay type
            logger.debug('Validating the overlay type:\n%s' % overlay_type)
            if not srv6_controller_utils.validate_vpn_type(overlay_type):
                logger.warning('Invalid overlay type: %s' % overlay_type)
                # If the overlay type is invalid, return an error message
                return (srv6_vpn_pb2
                        .OverlayServiceReply(status=STATUS_VPN_INVALID_TYPE))
            # Let's check if the overlay does not exist
            logger.debug('Validating the overlay name: %s' % overlay_name)
            if srv6_sdn_controller_state.overlay_exists(overlay_name,
                                                        tenantid):
                logger.warning('Overlay name %s is already in use for '
                               'tenant %s' % (overlay_name, tenantid))
                # If the overlay already exists, return an error message
                return (srv6_vpn_pb2.OverlayServiceReply(
                    status=STATUS_VPN_NAME_UNAVAILABLE))
            # Get the devices
            devices = srv6_sdn_controller_state.get_devices(
                _devices, return_dict=True)
            # Validate the slices included in the intent
            for _slice in slices:
                logger.debug('Validating the slice: %s-%s' % _slice)
                # A slice is a tuple (deviceid, interface_name)
                #
                # Extract the device ID
                deviceid = _slice[0]
                # Extract the interface name
                interface_name = _slice[1]
                # Let's check if the router exists
                if deviceid not in devices:
                    logger.warning(
                        'Device not found %s' % deviceid
                    )
                    # If the device does not exist, return an error message
                    return (srv6_vpn_pb2.OverlayServiceReply(
                        status=STATUS_ROUTER_NOTFOUND))
                # Check if the device is running
                if not devices[deviceid]['status'] == \
                        srv6_sdn_controller_state.utils.DeviceStatus.RUNNING:
                    logger.warning(
                        'The device %s is not running' % deviceid
                    )
                    # If the device is not running, return an error message
                    return (srv6_vpn_pb2.OverlayServiceReply(
                        status=STATUS_ROUTER_NOTRUNNING))
                # Let's check if the interface exists
                if interface_name not in devices[deviceid]['interfaces']:
                    logger.warning('The interface does not exist')
                    # If the interface does not exists, return an error
                    # message
                    return (srv6_vpn_pb2
                            .OverlayServiceReply(status=STATUS_INTF_NOTFOUND))
            # All the devices must belong to the same tenant
            for device in devices.values():
                if device['tenantid'] != tenantid:
                    logger.warning('Error while processing the intent: '
                                   'All the devices must belong to the '
                                   'same tenant %s' % tenantid)
                    return (srv6_vpn_pb2
                            .OverlayServiceReply(status=STATUS_INTERNAL_ERROR))
            logger.info('All checks passed')
            # All checks passed
            #
            # Let's create the overlay
            # Create overlay data structure
            tunnel_mode.init_overlay_data(
                overlay_name, tenantid, tunnel_info)
            # Iterate on slices and add to the overlay
            configured_slices = set()
            for site1 in slices:
                deviceid = site1[0]
                interface_name = site1[1]
                # Init tunnel mode on the devices
                if srv6_sdn_controller_state.inc_tunnel_mode_refcount(
                        tunnel_name, deviceid) == 0:
                    tunnel_mode.init_tunnel_mode(
                        deviceid, tenantid, tunnel_info)
                # Check if we have already configured the overlay on the device
                if deviceid in _devices:
                    # Init overlay on the devices
                    tunnel_mode.init_overlay(overlay_name, overlay_type,
                                             tenantid, deviceid, tunnel_info)
                    # Remove device from the to-be-configured devices set
                    _devices.remove(deviceid)
                # Add the interface to the overlay
                (tunnel_mode
                 .add_slice_to_overlay(overlay_name, deviceid,
                                       interface_name, tenantid, tunnel_info))
                # Create the tunnel between all the pairs of interfaces
                for site2 in configured_slices:
                    if site1[0] != site2[0]:
                        tunnel_mode.create_tunnel(overlay_name, overlay_type,
                                                  site1, site2, tenantid,
                                                  tunnel_info)
                # Add the slice to the configured set
                configured_slices.add(site1)
            # Save the overlay to the state
            srv6_sdn_controller_state.create_overlay(
                overlay_name, overlay_type, slices, tenantid, tunnel_name)
        logger.info('All the intents have been processed successfully\n\n')
        # Create the response
        return srv6_vpn_pb2.OverlayServiceReply(status=STATUS_SUCCESS)

    """Remove a VPN"""

    def RemoveOverlay(self, request, context):
        logger.info('RemoveOverlay request received:\n%s', request)
        # Extract the intents from the request message
        for intent in request.intents:
            # Parameters extraction
            #
            # Extract the overlay ID from the intent
            overlayid = intent.overlayid
            # Extract the tenant ID from the intent
            tenantid = intent.tenantid
            # Extract tunnel info
            tunnel_info = intent.tunnel_info
            # Remove VPN
            response = self._RemoveOverlay(overlayid, tenantid, tunnel_info)
            if response != STATUS_SUCCESS:
                return srv6_vpn_pb2.OverlayServiceReply(status=response)
        logger.info('All the intents have been processed successfully\n\n')
        # Create the response
        return srv6_vpn_pb2.OverlayServiceReply(status=STATUS_SUCCESS)

    def _RemoveOverlay(self, overlayid, tenantid, tunnel_info):
        # Parameters validation
        #
        # Let's check if the overlay exists
        logger.debug('Checking the overlay: %s' % overlayid)
        overlay = srv6_sdn_controller_state.get_overlays([overlayid])
        if len(overlay) == 0:
            logger.warning('The overlay %s does not exist' % overlayid)
            # If the overlay does not exist, return an error message
            return STATUS_VPN_NOTFOUND
<<<<<<< HEAD
        
        overlay = overlay[0]
        # Get the tenant ID
        tenantid = overlay['tenantid']
=======
        # Check tenant ID
        if tenantid != overlay['tenantid']:
            logger.warning('The overlay %s does not belong to the tenant %s'
                           % (overlayid, tenantid))
            # If the overlay does not exist, return an error message
            return STATUS_VPN_INVALID_TENANTID
>>>>>>> 6f2d276a
        # Get the overlay name
        overlay_name = overlay['name']
        # Get the overlay type
        overlay_type = overlay['type']
        # Get the tunnel mode
        tunnel_name = overlay['tunnel_mode']
        tunnel_mode = self.tunnel_modes[tunnel_name]
        # Get the slices belonging to the overlay
        slices = overlay['slices']
        # All checks passed
        logger.debug('Check passed')
        # Let's remove the VPN
        devices = set()
        configured_slices = slices.copy()
        for site1 in slices:
            deviceid = site1[0]
            interface_name = site1[1]
            # Remove the tunnel between all the pairs of interfaces
            for site2 in configured_slices:
                if site1[0] != site2[0]:
                    tunnel_mode.remove_tunnel(
                        overlay_name, overlay_type, site1,
                        site2, tenantid, tunnel_info)
            # Mark the site1 as unconfigured
            configured_slices.remove(site1)
            # Remove the interface from the overlay
            tunnel_mode.remove_slice_from_overlay(overlay_name,
                                                  deviceid,
                                                  interface_name,
                                                  tenantid,
                                                  tunnel_info)
            # Check if the overlay and the tunnel mode
            # has already been deleted on the device
            if deviceid not in devices:
                # Destroy overlay on the devices
                tunnel_mode.destroy_overlay(overlay_name,
                                            overlay_type,
                                            tenantid,
                                            deviceid,
                                            tunnel_info)
                devices.add(deviceid)
            # Destroy tunnel mode on the devices
            if srv6_sdn_controller_state.dec_tunnel_mode_refcount(
                    tunnel_name, deviceid) == 0:
                tunnel_mode.destroy_tunnel_mode(
                    deviceid, tenantid, tunnel_info)
        # Destroy overlay data structure
        tunnel_mode.destroy_overlay_data(
            overlay_name, tenantid, tunnel_info)
        # Delete the overlay
        srv6_sdn_controller_state.remove_overlay(overlayid)
        # Create the response
        return STATUS_SUCCESS

    """Assign an interface to a VPN"""

    def AssignSliceToOverlay(self, request, context):
        logger.info('AssignSliceToOverlay request received:\n%s' % request)
        # Extract the intents from the request message
        for intent in request.intents:
            # Parameters extraction
            #
            # Extract the overlay ID from the intent
            overlayid = intent.overlayid
            # Extract tunnel info
            tunnel_info = intent.tunnel_info
            # Extract tenant ID
            tenantid = intent.tenantid
            # Get the overlay
            overlay = srv6_sdn_controller_state.get_overlays([overlayid])
            if overlay is None:
                logger.warning('The overlay %s does not exist' % overlayid)
                # If the overlay does not exist, return an error message
                return STATUS_VPN_NOTFOUND
            # Check tenant ID
            if tenantid != overlay['tenantid']:
                logger.warning('The overlay %s does not belong to the '
                               'tenant %s' % (overlayid, tenantid))
                # If the overlay does not exist, return an error message
                return STATUS_VPN_INVALID_TENANTID
            # Get the overlay name
            overlay_name = overlay['name']
            # Get the overlay type
            overlay_type = overlay['type']
            # Get the tunnel mode
            tunnel_name = overlay['tunnel_mode']
            tunnel_mode = self.tunnel_modes[tunnel_name]
            # Get the slices belonging to the overlay
            slices = overlay['slices']
            # Get the devices on which the overlay has been configured
            _devices = [_slice[0] for _slice in slices]
            # Extract the interfaces
            incoming_slices = list()
            incoming_devices = set()
            for _slice in intent.slices:
                deviceid = _slice[0]
                interface_name = _slice[1]
                # Add the slice to the incoming slices set
                incoming_slices.append(_slice)
                # Add the device to the incoming devices set
                # if the overlay has not been initiated on it
                if deviceid not in _devices:
                    incoming_devices.add(deviceid)
            # Parameters validation
            #
            # Let's check if the overlay exists
            logger.debug('Checking the VPN: %s' % overlay_name)
            # Get the devices
            devices = srv6_sdn_controller_state.get_devices(
                _devices, return_dict=True)
            # Iterate on the interfaces and extract the
            # interfaces to be assigned
            # to the overlay and validate them
            for _slice in incoming_slices:
                logger.debug('Validating the slice: %s-%s' % _slice)
                # A slice is a tuple (deviceid, interface_name)
                #
                # Extract the device ID
                deviceid = _slice[0]
                # Extract the interface name
                interface_name = _slice[1]
                # Let's check if the router exists
                if deviceid not in devices:
                    logger.warning(
                        'Device not found %s' % deviceid
                    )
                    # If the device does not exist, return an error message
                    return (srv6_vpn_pb2.OverlayServiceReply(
                        status=STATUS_ROUTER_NOTFOUND))
                # Check if the device is running
                if not devices[deviceid]['status'] == \
                        srv6_sdn_controller_state.utils.DeviceStatus.RUNNING:
                    logger.warning(
                        'The device %s is not running' % deviceid
                    )
                    # If the device is not running, return an error message
                    return (srv6_vpn_pb2.OverlayServiceReply(
                                status=STATUS_ROUTER_NOTRUNNING))
                # Let's check if the interface exists
                if interface_name not in devices[deviceid]['interfaces']:
                    logger.warning('The interface does not exist')
                    # If the interface does not exists, return an error
                    # message
                    return (srv6_vpn_pb2
                            .OverlayServiceReply(status=STATUS_INTF_NOTFOUND))

                # TODO
                '''
                # Let's make sure that the interface is not assigned to another
                # VPN
                if (self.controller_state
                        .interface_in_any_vpn(routerid, interface_name)):
                    # If the interface is already assigned to a VPN, return an
                    # error message
                    logger.warning(
                        'The interface %s is already assigned to a VPN'
                        % interface_name
                    )
                    return srv6_vpn_pb2.OverlayServiceReply(
                        status=status_codes_pb2.STATUS_INTF_ALREADY_ASSIGNED)
                '''

            # All the devices must belong to the same tenant
            for device in _devices:
                if device['tenantid'] != tenantid:
                    logger.warning('Error while processing the intent: '
                                   'All the devices must belong to the '
                                   'same tenant %s' % tenantid)
                    return (srv6_vpn_pb2
                            .OverlayServiceReply(status=STATUS_INTERNAL_ERROR))
            logger.info('All checks passed')
            # All checks passed
            #
            # Let's assign the interface to the overlay
            configured_slices = slices
            for site1 in incoming_slices:
                deviceid = site1.routerid
                interface_name = site1.interface_name
                # Init tunnel mode on the devices
                if srv6_sdn_controller_state.inc_tunnel_mode_refcount(
                        tunnel_name, deviceid) == 0:
                    tunnel_mode.init_tunnel_mode(
                        deviceid, tenantid, tunnel_info)
                # Check if we have already configured the overlay on the device
                if deviceid in incoming_devices:
                    # Init tunnel mode on the devices
                    if srv6_sdn_controller_state.inc_tunnel_mode_refcount(
                            tunnel_name, deviceid) == 0:
                        tunnel_mode.init_tunnel_mode(
                            deviceid, tenantid, tunnel_info)
                    # Init overlay on the devices
                    tunnel_mode.init_overlay(overlay_name, overlay_type,
                                             tenantid, deviceid, tunnel_info)
                    # Remove device from the to-be-configured devices set
                    incoming_devices.remove(deviceid)
                # Add the interface to the overlay
                tunnel_mode.add_slice_to_overlay(overlay_name, deviceid,
                                                 interface_name, tenantid,
                                                 tunnel_info)
                # Create the tunnel between all the pairs of interfaces
                for site2 in configured_slices:
                    if site1[0] != site2[0]:
                        tunnel_mode.create_tunnel(overlay_name, overlay_type,
                                                  site1, site2, tenantid,
                                                  tunnel_info)
                # Add the slice to the configured set
                configured_slices.add(site1)
            # Save the overlay to the state
            srv6_sdn_controller_state.add_many_slices_to_overlay(
                overlayid, incoming_slices)
        logger.info('All the intents have been processed successfully\n\n')
        # Create the response
        return srv6_vpn_pb2.OverlayServiceReply(status=STATUS_SUCCESS)

    """Remove an interface from a VPN"""

    def RemoveSliceFromOverlay(self, request, context):
        logger.info('RemoveSliceFromOverlay request received:\n%s' % request)
        # Extract the intents from the request message
        for intent in request.intents:
            # Parameters extraction
            #
            # Extract the overlay ID from the intent
            overlayid = intent.overlayid
            # Extract tunnel info
            tunnel_info = intent.tunnel_info
            # Extract tenant ID
            tenantid = intent.tenantid
            # Let's check if the overlay exists
            logger.debug('Checking the overlay: %s' % overlayid)
            overlay = srv6_sdn_controller_state.get_overlays([overlayid])
            if overlay is None:
                logger.warning('The overlay %s does not exist' % overlayid)
                # If the overlay does not exist, return an error message
                return STATUS_VPN_NOTFOUND
            # Check tenant ID
            if tenantid != overlay['tenantid']:
                logger.warning('The overlay %s does not belong to the '
                               'tenant %s' % (overlayid, tenantid))
                # If the overlay does not exist, return an error message
                return STATUS_VPN_INVALID_TENANTID
            # Get the overlay name
            overlay_name = overlay['name']
            # Get the overlay type
            overlay_type = overlay['type']
            # Get the tunnel mode
            tunnel_name = overlay['tunnel_mode']
            tunnel_mode = self.tunnel_modes[tunnel_name]
            # Get the slices belonging to the overlay
            slices = overlay['slices']
            # Extract the interfaces
            incoming_slices = list()
            incoming_devices = set()
            for _slice in intent.slices:
                deviceid = _slice[0]
                interface_name = _slice[1]
                # Add the slice to the incoming slices set
                incoming_slices.append(_slice)
                # Add the device to the incoming devices set
                # if the overlay has not been initiated on it
                if deviceid not in incoming_devices:
                    incoming_devices.add(deviceid)
            # Get the devices
            devices = srv6_sdn_controller_state.get_devices(
                incoming_devices, return_dict=True)
            # Parameters validation
            #
            # Iterate on the interfaces
            # and extract the interfaces to be removed from the VPN
            for _slice in incoming_slices:
                logger.debug('Validating the slice: %s-%s' % _slice)
                # A slice is a tuple (deviceid, interface_name)
                #
                # Extract the device ID
                deviceid = _slice[0]
                # Extract the interface name
                interface_name = _slice[1]
                # Let's check if the router exists
                if deviceid not in devices:
                    logger.warning(
                        'Device not found %s' % deviceid
                    )
                    # If the device does not exist, return an error message
                    return (srv6_vpn_pb2.OverlayServiceReply(
                        status=STATUS_ROUTER_NOTFOUND))
                # Check if the device is running
                if not devices[deviceid]['status'] == \
                        srv6_sdn_controller_state.utils.DeviceStatus.RUNNING:
                    logger.warning(
                        'The device %s is not running' % deviceid
                    )
                    # If the device is not running, return an error message
                    return (srv6_vpn_pb2.OverlayServiceReply(
                        status=STATUS_ROUTER_NOTRUNNING))
                # Let's check if the interface exists
                if interface_name not in devices[deviceid]['interfaces']:
                    logger.warning('The interface does not exist')
                    # If the interface does not exists, return an error
                    # message
                    return (srv6_vpn_pb2
                            .OverlayServiceReply(status=STATUS_INTF_NOTFOUND))
                # Let's check if the interface is assigned to the given overlay
                if _slice not in overlay['slices']:
                    # The interface is not assigned to the overlay,
                    # return an error message
                    logger.warning(
                        'The interface is not assigned to the overlay %s, '
                        '(name %s, tenantid %s)'
                        % (overlayid, overlay_name, tenantid))
                    return srv6_vpn_pb2.OverlayServiceReply(
                        status=STATUS_INTF_NOTASSIGNED)
            # All the devices must belong to the same tenant
            for device in devices:
                if device['tenantid'] != tenantid:
                    logger.warning('Error while processing the intent: '
                                   'All the devices must belong to the '
                                   'same tenant %s' % tenantid)
                    return (srv6_vpn_pb2
                            .OverlayServiceReply(status=STATUS_INTERNAL_ERROR))
            logger.debug('All checks passed')
            # All checks passed
            #
            # Let's remove the interface from the VPN
            configured_slices = slices.copy()
            for site1 in slices:
                deviceid = site1[0]
                interface_name = site1[1]
                # Remove the tunnel between all the pairs of interfaces
                for site2 in configured_slices:
                    if site1[0] != site2[0]:
                        tunnel_mode.remove_tunnel(
                            overlay_name, overlay_type, site1,
                            site2, tenantid, tunnel_info)
                # Remove the interface from the overlay
                tunnel_mode.remove_slice_from_overlay(
                    overlay_name, deviceid,
                    interface_name, tenantid, tunnel_info)
                # Check if the overlay and the tunnel mode
                # has already been deleted on the device
                if deviceid not in devices:
                    # Destroy overlay on the devices
                    tunnel_mode.destroy_overlay(overlay_name,
                                                overlay_type,
                                                tenantid,
                                                deviceid,
                                                tunnel_info)
                    devices.add(deviceid)
                # Destroy tunnel mode on the devices
                if srv6_sdn_controller_state.dec_tunnel_mode_refcount(
                        tunnel_name, deviceid) == 0:
                    tunnel_mode.destroy_tunnel_mode(
                        deviceid, tenantid, tunnel_info)
            # Save the overlay to the state
            srv6_sdn_controller_state.remove_many_slices_to_overlay(
                overlayid, incoming_slices)
        logger.info('All the intents have been processed successfully\n\n')
        # Create the response
        return srv6_vpn_pb2.OverlayServiceReply(status=STATUS_SUCCESS)

    # Get VPNs from the controller inventory
    def GetOverlays(self, request, context):
        logger.debug('GetOverlays request received')
        # Extract the overlay IDs from the request
        overlayids = list(request.overlayids)
        overlayids = overlayids if len(overlayids) > 0 else None
        # Extract the tenant ID
        tenantid = request.tenantid
        tenantid = tenantid if tenantid != '' else None
        # Create the response
        response = srv6_vpn_pb2.OverlayServiceReply(status=STATUS_SUCCESS)
        # Build the overlays list
        for _overlay in srv6_sdn_controller_state.get_overlays(
                overlayids=overlayids, tenantid=tenantid):
            # Add a new overlay to the overlays list
            overlay = response.overlays.add()
            # Set overlay ID
            overlay.overlayid = str(_overlay['_id'])
            # Set overlay name
            overlay.overlay_name = _overlay['name']
            # Set overlaty type
            overlay.overlay_type = _overlay['type']
            # Set tenant ID
            overlay.tenantid = _overlay['tenantid']
            # Set tunnel mode
            overlay.tunnel_mode = _overlay['tunnel_mode']
            # Set slices
            # Iterate on all slices
            for _slice in _overlay['slices']:
                # Add a new slice to the overlay
                __slice = overlay.slices.add()
                # Add device ID
                __slice.deviceid = _slice[0]
                # Add interface name
                __slice.interface_name = _slice[1]
        # Return the overlays list
        logger.debug('Sending response:\n%s' % response)
        return response


# Start gRPC server
def start_server(grpc_server_ip=DEFAULT_GRPC_SERVER_IP,
                 grpc_server_port=DEFAULT_GRPC_SERVER_PORT,
                 grpc_client_port=DEFAULT_GRPC_CLIENT_PORT,
                 secure=DEFAULT_SECURE, key=DEFAULT_KEY,
                 certificate=DEFAULT_CERTIFICATE,
                 southbound_interface=DEFAULT_SB_INTERFACE,
                 topo_graph=None, vpn_dict=None,
                 devices=None,
                 vpn_file=DEFAULT_VPN_DUMP,
                 controller_state=None,
                 verbose=DEFAULT_VERBOSE):
    # Initialize controller state
    # controller_state = srv6_controller_utils.ControllerState(
    #    topology=topo_graph,
    #    devices=devices,
    #    vpn_dict=vpn_dict,
    #    vpn_file=vpn_file
    # )
    # Create SRv6 Manager
    srv6_manager = sb_grpc_client.SRv6Manager()
    # Setup gRPC server
    #
    # Create the server and add the handler
    grpc_server = grpc.server(futures.ThreadPoolExecutor())
    service = NorthboundInterface(
        grpc_client_port, srv6_manager,
        southbound_interface, controller_state, verbose
    )
    srv6_vpn_pb2_grpc.add_NorthboundInterfaceServicer_to_server(
        service, grpc_server
    )
    # If secure mode is enabled, we need to create a secure endpoint
    if secure:
        # Read key and certificate
        with open(key) as f:
            key = f.read()
        with open(certificate) as f:
            certificate = f.read()
        # Create server SSL credentials
        grpc_server_credentials = grpc.ssl_server_credentials(
            ((key, certificate,),)
        )
        # Create a secure endpoint
        grpc_server.add_secure_port(
            '[%s]:%s' % (grpc_server_ip, grpc_server_port),
            grpc_server_credentials
        )
    else:
        # Create an insecure endpoint
        grpc_server.add_insecure_port(
            '[%s]:%s' % (grpc_server_ip, grpc_server_port)
        )
    # Start the loop for gRPC
    logger.info('Listening gRPC')
    grpc_server.start()
    while True:
        time.sleep(5)


# Parse arguments
def parse_arguments():
    # Get parser
    parser = ArgumentParser(
        description='gRPC-based Northbound APIs for SRv6 Controller'
    )
    # Debug logs
    parser.add_argument(
        '-d', '--debug', action='store_true', help='Activate debug logs'
    )
    # gRPC secure mode
    parser.add_argument(
        '-s', '--secure', action='store_true',
        default=DEFAULT_SECURE, help='Activate secure mode'
    )
    # Verbose mode
    parser.add_argument(
        '-v', '--verbose', action='store_true', dest='verbose',
        default=DEFAULT_VERBOSE, help='Enable verbose mode'
    )
    # Path of intput topology file
    parser.add_argument(
        '-t', '--topo-file', dest='topo_file', action='store',
        required=True, default=DEFAULT_TOPOLOGY_FILE,
        help='Filename of the exported topology'
    )
    # Path of output VPN file
    parser.add_argument(
        '-f', '--vpn-file', dest='vpn_dump', action='store',
        default=None, help='Filename of the VPN dump'
    )
    # Server certificate file
    parser.add_argument(
        '-c', '--certificate', store='certificate', action='store',
        default=DEFAULT_CERTIFICATE, help='Server certificate file'
    )
    # Server key
    parser.add_argument(
        '-k', '--key', store='key', action='store',
        default=DEFAULT_KEY, help='Server key file'
    )
    # IP address of the gRPC server
    parser.add_argument(
        '-i', '--ip', store='grpc_server_ip', action='store',
        default=DEFAULT_GRPC_SERVER_IP, help='IP address of the gRPC server'
    )
    # Port of the gRPC server
    parser.add_argument(
        '-p', '--server-port', store='grpc_server_port', action='store',
        default=DEFAULT_GRPC_SERVER_PORT, help='Port of the gRPC server'
    )
    # Port of the gRPC client
    parser.add_argument(
        '-o', '--client-port', store='grpc_client_port', action='store',
        default=DEFAULT_GRPC_CLIENT_PORT, help='Port of the gRPC client'
    )
    # Southbound interface
    parser.add_argument(
        '-b', '--southbound', action='store',
        dest='southbound_interface', default=DEFAULT_SB_INTERFACE,
        help='Southbound interface\nSupported interfaces: [grpc]'
    )
    # Parse input parameters
    args = parser.parse_args()
    # Done, return
    return args


if __name__ == '__main__':
    # Parse options
    args = parse_arguments()
    # Setup properly the logger
    if args.debug:
        logging.basicConfig(level=logging.DEBUG)
    else:
        logging.basicConfig(level=logging.INFO)
    # Debug settings
    SERVER_DEBUG = logger.getEffectiveLevel() == logging.DEBUG
    logger.info('SERVER_DEBUG:' + str(SERVER_DEBUG))
    # Input topology file
    topo_file = args.topo_file
    # Output VPN file
    vpn_dump = args.vpn_dump
    # Setup properly the secure mode
    if args.secure:
        secure = True
    else:
        secure = False
    # Server certificate file
    certificate = args.certificate
    # Server key
    key = args.key
    # IP of the gRPC server
    grpc_server_ip = args.grpc_server_ip
    # Port of the gRPC server
    grpc_server_port = args.grpc_server_port
    # Port of the gRPC client
    grpc_client_port = args.grpc_client_port
    # Southbound interface
    southbound_interface = args.southbound_interface
    # Setup properly the verbose mode
    if args.verbose:
        verbose = True
    else:
        verbose = False
    # Check southbound interface
    if southbound_interface not in SUPPORTED_SB_INTERFACES:
        # The southbound interface is invalid or not supported
        logger.warning(
            'Error: The %s interface is invalid or not yet supported\n'
            'Supported southbound interfaces: %s' % SUPPORTED_SB_INTERFACES
        )
        sys.exit(-2)
    # Wait until topology json file is ready
    while True:
        if os.path.isfile(topo_file):
            # The file is ready, we are ready to start server
            break
        # The file is not ready, wait for INTERVAL_CHECK_FILES seconds before
        # retrying
        print('Waiting for TOPOLOGY_FILE...')
        time.sleep(INTERVAL_CHECK_FILES)
    # Update the topology
    topo_graph = srv6_controller_utils.load_topology_from_json_dump(topo_file)
    if topo_graph is not None:
        # Start server
        start_server(
            grpc_server_ip, grpc_server_port, grpc_client_port, secure, key,
            certificate, southbound_interface, topo_graph, None, vpn_dump,
            verbose
        )
        while True:
            time.sleep(5)
    else:
        print('Invalid topology')<|MERGE_RESOLUTION|>--- conflicted
+++ resolved
@@ -651,19 +651,16 @@
             logger.warning('The overlay %s does not exist' % overlayid)
             # If the overlay does not exist, return an error message
             return STATUS_VPN_NOTFOUND
-<<<<<<< HEAD
         
         overlay = overlay[0]
         # Get the tenant ID
         tenantid = overlay['tenantid']
-=======
         # Check tenant ID
         if tenantid != overlay['tenantid']:
             logger.warning('The overlay %s does not belong to the tenant %s'
                            % (overlayid, tenantid))
             # If the overlay does not exist, return an error message
-            return STATUS_VPN_INVALID_TENANTID
->>>>>>> 6f2d276a
+            return STATUS_VPN_INVALID_TENANTID   
         # Get the overlay name
         overlay_name = overlay['name']
         # Get the overlay type
