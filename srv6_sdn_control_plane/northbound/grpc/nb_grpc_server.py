#!/usr/bin/python

# Copyright (C) 2018 Carmine Scarpitta, Pier Luigi Ventre, Stefano Salsano - (CNIT and University of Rome "Tor Vergata")
#
#
# Licensed under the Apache License, Version 2.0 (the "License");
# you may not use this file except in compliance with the License.
# You may obtain a copy of the License at
#
# http://www.apache.org/licenses/LICENSE-2.0
#
# Unless required by applicable law or agreed to in writing, software
# distributed under the License is distributed on an "AS IS" BASIS,
# WITHOUT WARRANTIES OR CONDITIONS OF ANY KIND, either express or implied.
# See the License for the specific language governing permissions and
# limitations under the License.
#
# Server of a Northbound interface based on gRPC protocol
#
# @author Carmine Scarpitta <carmine.scarpitta.94@gmail.com>
# @author Pier Luigi Ventre <pier.luigi.ventre@uniroma2.it>
# @author Stefano Salsano <stefano.salsano@uniroma2.it>
#


# General imports
from __future__ import absolute_import, division, print_function
from six import text_type
from argparse import ArgumentParser
from concurrent import futures
import logging
import time
import grpc
import os
import sys
from socket import AF_UNSPEC
from socket import AF_INET
from socket import AF_INET6
# ipaddress dependencies
from ipaddress import IPv6Interface
# SRv6 dependencies
from srv6_sdn_proto import srv6_vpn_pb2_grpc
from srv6_sdn_proto import srv6_vpn_pb2
from srv6_sdn_control_plane import srv6_controller_utils
from srv6_sdn_control_plane.northbound.grpc import tunnel_utils
from srv6_sdn_control_plane.southbound.grpc import sb_grpc_client
from srv6_sdn_proto import status_codes_pb2
from srv6_sdn_controller_state import srv6_sdn_controller_state
from srv6_sdn_proto.status_codes_pb2 import Status, NbStatusCode, SbStatusCode
from srv6_sdn_proto.srv6_vpn_pb2 import TenantReply, OverlayServiceReply
from srv6_sdn_proto.srv6_vpn_pb2 import InventoryServiceReply

# Topology file
DEFAULT_TOPOLOGY_FILE = '/tmp/topology.json'
# VPN file
DEFAULT_VPN_DUMP = '/tmp/vpn.json'
# Use management IPs instead of loopback IPs
DEFAULT_USE_MGMT_IP = False


# Global variables definition

# Default server ip and port
DEFAULT_GRPC_SERVER_IP = '::'
DEFAULT_GRPC_SERVER_PORT = 54321
DEFAULT_GRPC_CLIENT_PORT = 12345
# Secure option
DEFAULT_SECURE = False
# Server certificate
DEFAULT_CERTIFICATE = 'cert_server.pem'
# Server key
DEFAULT_KEY = 'key_server.pem'
# Southbound interface
DEFAULT_SB_INTERFACE = 'gRPC'
# Verbose mode
DEFAULT_VERBOSE = False
# Seconds between checks for interfaces.json
# and topology.json files
INTERVAL_CHECK_FILES = 5
# Supported southbound interfaces
SUPPORTED_SB_INTERFACES = ['gRPC']
# Validate topology
VALIDATE_TOPO = False
# Default VXLAN port
DEFAULT_VXLAN_PORT = 4789

# Status codes
STATUS_OK = NbStatusCode.STATUS_OK
STATUS_BAD_REQUEST = NbStatusCode.STATUS_BAD_REQUEST
STATUS_INTERNAL_SERVER_ERROR = NbStatusCode.STATUS_INTERNAL_SERVER_ERROR


class NorthboundInterface(srv6_vpn_pb2_grpc.NorthboundInterfaceServicer):
    """gRPC request handler"""

    def __init__(self, grpc_client_port=DEFAULT_GRPC_CLIENT_PORT,
                 srv6_manager=None,
                 southbound_interface=DEFAULT_SB_INTERFACE,
                 verbose=DEFAULT_VERBOSE):
        # Port of the gRPC client
        self.grpc_client_port = grpc_client_port
        # Verbose mode
        self.verbose = verbose
        # Southbound interface
        self.southbound_interface = southbound_interface
        # SRv6 Manager
        self.srv6_manager = srv6_manager
        # Initialize tunnel state
        self.tunnel_modes = tunnel_utils.TunnelState(grpc_client_port,
                                                     verbose).tunnel_modes
        self.supported_tunnel_modes = [t_mode for t_mode in self.tunnel_modes]
        logging.info('*** Supported tunnel modes: %s'
                     % self.supported_tunnel_modes)

    """ Configure a tenant """

    def ConfigureTenant(self, request, context):
        logging.debug('Configure tenant request received: %s' % request)
        # Extract tenant ID
        tenantid = request.tenantid
        # Extract tenant info
        tenant_info = request.tenant_info
        tenant_info = tenant_info if tenant_info != '' else None
        # Extract VXLAN port
        vxlan_port = request.config.vxlan_port
        vxlan_port = vxlan_port if vxlan_port != -1 else None
        # Parmeters validation
        #
        # Validate tenant ID
        logging.debug('Validating the tenant ID: %s' % tenantid)
        if not srv6_controller_utils.validate_tenantid(tenantid):
            # If tenant ID is invalid, return an error message
            err = 'Invalid tenant ID: %s' % tenantid
            logging.warning(err)
            return OverlayServiceReply(
                status=Status(code=STATUS_BAD_REQUEST, reason=err))
        # Validate VXLAN port
        if not srv6_controller_utils.validate_port(vxlan_port):
            # If VXLAN port is invalid, return an error message
            err = ('Invalid VXLAN port for the tenant: %s'
                   % (vxlan_port, tenantid))
            logging.warning(err)
            return OverlayServiceReply(
                status=Status(code=STATUS_BAD_REQUEST, reason=err))
        # Check if the tenant is configured
        is_config = srv6_sdn_controller_state.is_tenant_configured(tenantid)
        if is_config and vxlan_port is not None:
            err = 'Cannot change the VXLAN port for a configured tenant'
            logging.error(err)
            return TenantReply(
                status=Status(code=STATUS_BAD_REQUEST, reason=err))
        # Configure the tenant
        vxlan_port = vxlan_port if vxlan_port is not None else DEFAULT_VXLAN_PORT
        srv6_sdn_controller_state.configure_tenant(
            tenantid, tenant_info, vxlan_port)
        # Response
        return TenantReply(status=Status(code=STATUS_OK, reason='OK'))

    """ Remove a tenant """

    def RemoveTenant(self, request, context):
        logging.debug('Remove tenant request received: %s' % request)
        # Extract tenant ID
        tenantid = request.tenantid
        # Parmeters validation
        #
        # Validate tenant ID
        logging.debug('Validating the tenant ID: %s' % tenantid)
        if not srv6_controller_utils.validate_tenantid(tenantid):
            # If tenant ID is invalid, return an error message
            err = 'Invalid tenant ID: %s' % tenantid
            logging.warning(err)
            return OverlayServiceReply(
                status=Status(code=STATUS_BAD_REQUEST, reason=err))
        # Remove the tenant
        #
        # Get all the overlays associated to the tenant ID
        overlays = srv6_sdn_controller_state.get_overlays(tenantid=tenantid)
        if overlays is None:
            err = 'Error getting overlays'
            logging.error(err)
            return InventoryServiceReply(
                status=Status(code=STATUS_INTERNAL_SERVER_ERROR, reason=err))
        # Remove all overlays
        for overlay in overlays:
            overlayid = overlay['_id']
            self._RemoveOverlay(
                overlayid, tenantid, tunnel_info=None)
        # Get all the devices of the tenant ID
        devices = srv6_sdn_controller_state.get_devices(tenantid=tenantid)
        if devices is None:
            err = 'Error getting devices'
            logging.error(err)
            return OverlayServiceReply(
                status=Status(code=STATUS_INTERNAL_SERVER_ERROR, reason=err))
        for device in devices:
            # Unregister all devices
            deviceid = device['deviceid']
            logging.debug('Unregistering device %s' % deviceid)
            self._unregister_device(deviceid, tenantid)
        # TODO remove tenant from keystone
        #
        # Success
        return InventoryServiceReply(
            status=Status(code=STATUS_OK, reason='OK'))

    def enable_disable_device(self, deviceid, enabled):
        # Enable/Disable the device
        res = srv6_sdn_controller_state.set_device_enabled_flag(
            deviceid=deviceid, enabled=enabled)
        if res is None:
            err = ('Error while changing the enabled flag for the device %s: '
                   'Unable to update the controller state' % deviceid)
            logging.error(err)
            return STATUS_INTERNAL_SERVER_ERROR, err
        elif res is False:
            err = ('Error while changing the enabled flag for the device %s: '
                   % deviceid)
            logging.warning(err)
            return STATUS_BAD_REQUEST, err
        # Success
        return STATUS_OK, 'OK'

    """ Enable a device """

    def EnableDevice(self, request, context):
        logging.debug('EnableDevice request received: %s' % request)
        # Iterates on each device
        for device in request.devices:
            # Extract device ID
            deviceid = device.id
            # Extract tenant ID
            # tenantid = device.tenantid
            # Enable the device
            status_code, reason = self.enable_disable_device(deviceid=deviceid,
                                                             enabled=True)
            if status_code != STATUS_OK:
                # Error
                return OverlayServiceReply(
                    status=Status(code=status_code, reason=reason))
        # Success: create the response
        return OverlayServiceReply(
            status=Status(code=STATUS_OK, reason='OK'))

    """ Enable a device """

    def DisableDevice(self, request, context):
        logging.debug('DisableDevice request received: %s' % request)
        # Iterates on each device
        for device in request.devices:
            # Extract device ID
            deviceid = device.id
            # Extract tenant ID
            tenantid = device.tenantid
            # Check tunnels stats
            # If the tenant has some overlays configured
            # it is not possible to unregister it
            num = srv6_sdn_controller_state.get_num_tunnels(deviceid)
            if num is None:
                err = ('Error getting tunnels stats. Device not found '
                       'or error during the connection to the db')
                logging.error(err)
                return OverlayServiceReply(
                    status=Status(code=STATUS_INTERNAL_SERVER_ERROR,
                                  reason=err))
            elif num != 0:
                err = ('Cannot unregister the device. '
                       'The device has %s (tenant %s) has tunnels registered'
                       % (deviceid, tenantid))
                logging.warning(err)
                return OverlayServiceReply(
                    status=Status(code=STATUS_BAD_REQUEST, reason=err))
            # Disable the device
            status_code, reason = self.enable_disable_device(deviceid=deviceid,
                                                             enabled=False)
            if status_code != STATUS_OK:
                # Error
                return OverlayServiceReply(
                    status=Status(code=status_code, reason=reason))
        # Success: create the response
        return OverlayServiceReply(
            status=Status(code=STATUS_OK, reason='OK'))

    """ Configure a device and change its status to 'RUNNING' """

    def ConfigureDevice(self, request, context):
        logging.debug('ConfigureDevice request received: %s' % request)
        # Get the devices
        devices = [device.id for device in request.configuration.devices]
        devices = srv6_sdn_controller_state.get_devices(
            deviceids=devices, return_dict=True)
        if devices is None:
            logging.error('Error getting devices')
            return OverlayServiceReply(
                status=Status(code=STATUS_INTERNAL_SERVER_ERROR,
                              reason='Error getting devices'))
        # Convert interfaces list to a dict representation
        # This step simplifies future processing
        interfaces = dict()
        for deviceid in devices:
            for interface in devices[deviceid]['interfaces']:
                interfaces[interface['name']] = interface
            devices[deviceid]['interfaces'] = interfaces
        # Parameters validation
        for device in request.configuration.devices:
            # Parameters extraction
            #
            # Extract the device ID from the configuration
            deviceid = device.id
            # Extract the tenant ID
            tenantid = device.tenantid
            # Extract the interfaces
            interfaces = device.interfaces
            # Extract the device name
            device_name = device.name
            # Extract the device description
            device_description = device.description
            # If the device is partecipating to some overlay
            # we cannot configure it
            overlay = srv6_sdn_controller_state.get_overlay_containing_device(
                deviceid, tenantid)
            if overlay is not None:
                err = ('Cannot configure device %s: the device '
                       'is partecipating to the overlay %s'
                       % (deviceid, overlay['_id']))
                logging.error(err)
                return OverlayServiceReply(
                    status=Status(code=STATUS_BAD_REQUEST, reason=err))
            # Name is mandatory
            if device_name is None or device_name == '':
                err = ('Invalid configuration for device %s\n'
                       'Invalid value for the mandatory parameter '
                       '"name": %s' % (deviceid, device_name))
                logging.error(err)
                return OverlayServiceReply(
                    status=Status(code=STATUS_BAD_REQUEST, reason=err))
            # Description parameter is mandatory
            if device_description is None or device_description == '':
                err = ('Invalid configuration for device %s\n'
                       'Invalid value for the mandatory parameter '
                       '"description": %s' % (deviceid, device_description))
                logging.error(err)
                return OverlayServiceReply(
                    status=Status(code=STATUS_BAD_REQUEST, reason=err))
            # Validate the device IDs
            logging.debug('Validating the device ID: %s' % deviceid)
            if not srv6_controller_utils.validate_deviceid(deviceid):
                # If device ID is invalid, return an error message
                err = ('Invalid configuration for device %s\n'
                       'Invalid device ID: %s' % (deviceid, deviceid))
                logging.warning(err)
                return OverlayServiceReply(
                    status=Status(code=STATUS_BAD_REQUEST, reason=err))
            # Validate the tenant ID
            logging.debug('Validating the tenant ID: %s' % tenantid)
            if not srv6_controller_utils.validate_tenantid(tenantid):
                # If tenant ID is invalid, return an error message
                err = ('Invalid configuration for device %s\n'
                       'Invalid tenant ID: %s' % (deviceid, tenantid))
                logging.warning(err)
                return OverlayServiceReply(
                    status=Status(code=STATUS_BAD_REQUEST, reason=err))
            # Check if the devices exist
            if deviceid not in devices:
                err = ('Invalid configuration for device %s\n'
                       'Device not found: %s' % (deviceid, deviceid))
                logging.warning(err)
                return OverlayServiceReply(
                    status=Status(code=STATUS_BAD_REQUEST, reason=err))
            # Check if the device belongs to the tenant
            if tenantid != devices[deviceid]['tenantid']:
                err = ('Invalid configuration for device %s\n'
                       'The device %s does not belong to the tenant %s'
                       % (deviceid, deviceid, tenantid))
                logging.warning(err)
                return OverlayServiceReply(
                    status=Status(code=STATUS_BAD_REQUEST, reason=err))
            # Validate the interfaces
            wan_interfaces_counter = 0
            lan_interfaces_counter = 0
            for interface in interfaces:
                # Update counters
                if interface.type == srv6_controller_utils.InterfaceType.WAN:
                    wan_interfaces_counter += 1
                elif interface.type == srv6_controller_utils.InterfaceType.LAN:
                    lan_interfaces_counter += 1
                # Check if the interface exists
                if interface.name not in devices[deviceid]['interfaces']:
                    err = ('Invalid configuration for device %s\n'
                           'Interface %s not found on device %s'
                           % (deviceid, interface.name, deviceid))
                    logging.warning(err)
                    return OverlayServiceReply(
                        status=Status(code=STATUS_BAD_REQUEST, reason=err))
                # Check interface type
                if not (srv6_controller_utils
                        .validate_interface_type(interface.type)):
                    err = ('Invalid configuration for device %s\n'
                           'Invalid type %s for the interface %s (%s)'
                           % (deviceid, interface.type, interface.name,
                              deviceid))
                    logging.warning(err)
                    return OverlayServiceReply(
                        status=Status(code=STATUS_BAD_REQUEST, reason=err))
                # Cannot set IP address and subnets for the WAN interfaces
                if interface.type == srv6_controller_utils.InterfaceType.WAN:
                    if len(interface.ipv4_addrs) > 0 or \
                            len(interface.ipv6_addrs) > 0:
                        err = ('Invalid configuration for device %s\n'
                               'WAN interfaces do not support IP addrs '
                               'assignment: %s' % (deviceid, interface.name))
                        logging.warning(err)
                        return OverlayServiceReply(
                            status=Status(code=STATUS_BAD_REQUEST, reason=err))
                    if len(interface.ipv4_subnets) > 0 or \
                            len(interface.ipv6_subnets) > 0:
                        err = ('Invalid configuration for device %s\n'
                               'WAN interfaces do not support subnets '
                               'assignment: %s' % (deviceid, interface.name))
                        logging.warning(err)
                        return OverlayServiceReply(
                            status=Status(code=STATUS_BAD_REQUEST, reason=err))
                # Validate IP addresses
                for ipaddr in interface.ipv4_addrs:
                    if not srv6_controller_utils.validate_ipv4_address(ipaddr):
                        err = ('Invalid configuration for device %s\n'
                               'Invalid IPv4 address %s for the interface %s'
                               % (deviceid, ipaddr, interface.name))
                        logging.warning(err)
                        return OverlayServiceReply(
                            status=Status(code=STATUS_BAD_REQUEST, reason=err))
                for ipaddr in interface.ipv6_addrs:
                    if not srv6_controller_utils.validate_ipv6_address(ipaddr):
                        err = ('Invalid configuration for device %s\n'
                               'Invalid IPv6 address %s for the interface %s'
                               % (deviceid, ipaddr, interface.name))
                        logging.warning(err)
                        return OverlayServiceReply(
                            status=Status(code=STATUS_BAD_REQUEST, reason=err))
                # Validate subnets
                for subnet in interface.ipv4_subnets:
                    gateway = subnet.gateway
                    subnet = subnet.subnet
                    if not srv6_controller_utils.validate_ipv4_address(subnet):
                        err = ('Invalid configuration for device %s\n'
                               'Invalid IPv4 subnet %s for the interface %s'
                               % (deviceid, subnet, interface.name))
                        logging.warning(err)
                        return OverlayServiceReply(
                            status=Status(code=STATUS_BAD_REQUEST, reason=err))
                    if gateway is not None and gateway != '':
                        if (not srv6_controller_utils
                                .validate_ipv4_address(gateway)):
                            err = ('Invalid configuration for device %s\n'
                                   'Invalid IPv4 gateway %s for the subnet %s '
                                   'on the interface %s'
                                   % (deviceid, gateway, subnet, interface.name))
                            logging.warning(err)
                            return OverlayServiceReply(
                                status=Status(code=STATUS_BAD_REQUEST, reason=err))
                for subnet in interface.ipv6_subnets:
                    gateway = subnet.gateway
                    subnet = subnet.subnet
                    if not srv6_controller_utils.validate_ipv6_address(subnet):
                        err = ('Invalid configuration for device %s\n'
                               'Invalid IPv6 subnet %s for the interface %s'
                               % (deviceid, subnet, interface.name))
                        logging.warning(err)
                        return OverlayServiceReply(
                            status=Status(code=STATUS_BAD_REQUEST, reason=err))
                    if gateway is not None and gateway != '':
                        if (not srv6_controller_utils
                                .validate_ipv6_address(gateway)):
                            err = ('Invalid configuration for device %s\n'
                                   'Invalid IPv6 gateway %s for the subnet %s '
                                   'on the interface %s'
                                   % (deviceid, gateway, subnet, interface.name))
                            logging.warning(err)
                            return OverlayServiceReply(
                                status=Status(
                                    code=STATUS_BAD_REQUEST, reason=err))
            # At least one WAN interface is required
            if wan_interfaces_counter == 0:
                err = ('Invalid configuration for device %s\n'
                       'The configuration must contain at least one WAN '
                       'interface (0 provided)' % deviceid)
                logging.warning(err)
                return OverlayServiceReply(
                    status=Status(code=STATUS_BAD_REQUEST, reason=err))
            # At least one LAN interface is required
            if lan_interfaces_counter == 0:
                err = ('Invalid configuration for device %s\n'
                       'The configuration must contain at least one LAN '
                       'interface (0 provided)' % deviceid)
                logging.warning(err)
                return OverlayServiceReply(
                    status=Status(code=STATUS_BAD_REQUEST, reason=err))
        # All checks passed
        #
        # Extract the configurations from the request message
        new_devices = list()
        for device in request.configuration.devices:
            logging.info('Processing the configuration:\n%s' % device)
            # Parameters extraction
            #
            # Extract the device ID from the configuration
            deviceid = device.id
            # Extract the device name from the configuration
            device_name = device.name
            # Extract the device description from the configuration
            device_description = device.description
            # Extract the tenant ID
            tenantid = device.tenantid
            # Extract the device interfaces from the configuration
            interfaces = devices[deviceid]['interfaces']
            err = STATUS_OK
            for interface in device.interfaces:
                interfaces[interface.name]['name'] = interface.name
                if interface.type != '':
                    interfaces[interface.name]['type'] = interface.type
                if interface.type == srv6_controller_utils.InterfaceType.WAN:
                    if len(interface.ipv4_addrs) > 0 or \
                            len(interface.ipv6_addrs) > 0:
                        logging.warning(
                            'Cannot set IP addrs for a WAN interface')
                    if len(interface.ipv4_subnets) > 0 or \
                            len(interface.ipv6_subnets) > 0:
                        logging.warning(
                            'Cannot set subnets for a WAN interface')
                else:
                    if len(interface.ipv4_addrs) > 0:
                        addrs = list()
                        for addr in interfaces[interface.name]['ipv4_addrs']:
                            addrs.append(addr)
                        response = self.srv6_manager.remove_many_ipaddr(
                            devices[deviceid]['mgmtip'],
                            self.grpc_client_port, addrs=addrs,
                            device=interface.name, family=AF_UNSPEC
                        )
                        if response != SbStatusCode.STATUS_SUCCESS:
                            # If the operation has failed,
                            # report an error message
                            logging.warning(
                                'Cannot remove the public addresses '
                                'from the interface'
                            )
                            err = status_codes_pb2.STATUS_INTERNAL_ERROR
                        interfaces[interface.name]['ipv4_addrs'] = list()
                        # Add IP address to the interface
                        for ipv4_addr in interface.ipv4_addrs:
                            response = self.srv6_manager.create_ipaddr(
                                devices[deviceid]['mgmtip'],
                                self.grpc_client_port, ip_addr=ipv4_addr,
                                device=interface.name, family=AF_INET
                            )
                            if response != SbStatusCode.STATUS_SUCCESS:
                                # If the operation has failed,
                                # report an error message
                                logging.warning(
                                    'Cannot assign the private VPN IP address '
                                    'to the interface'
                                )
                                err = status_codes_pb2.STATUS_INTERNAL_ERROR
                            interfaces[interface.name]['ipv4_addrs'].append(
                                ipv4_addr)
                    if len(interface.ipv6_addrs) > 0:
                        addrs = list()
                        nets = list()
                        for addr in interfaces[interface.name]['ipv6_addrs']:
                            addrs.append(addr)
                            nets.append(str(IPv6Interface(addr).network))
                        response = self.srv6_manager.remove_many_ipaddr(
                            devices[deviceid]['mgmtip'],
                            self.grpc_client_port, addrs=addrs,
                            nets=nets, device=interface.name, family=AF_UNSPEC
                        )
                        if response != SbStatusCode.STATUS_SUCCESS:
                            # If the operation has failed,
                            # report an error message
                            logging.warning(
                                'Cannot remove the public addresses '
                                'from the interface'
                            )
                            err = status_codes_pb2.STATUS_INTERNAL_ERROR
                        interfaces[interface.name]['ipv6_addrs'] = list()
                        # Add IP address to the interface
                        for ipv6_addr in interface.ipv6_addrs:
                            net = IPv6Interface(ipv6_addr).network.__str__()
                            response = self.srv6_manager.create_ipaddr(
                                devices[deviceid]['mgmtip'],
                                self.grpc_client_port, ip_addr=ipv6_addr,
                                device=interface.name, net=net, family=AF_INET6
                            )
                            if response != SbStatusCode.STATUS_SUCCESS:
                                # If the operation has failed,
                                # report an error message
                                logging.warning(
                                    'Cannot assign the private VPN IP address '
                                    'to the interface'
                                )
                                err = status_codes_pb2.STATUS_INTERNAL_ERROR
                            interfaces[interface.name]['ipv6_addrs'].append(
                                ipv6_addr)
                    interfaces[interface.name]['ipv4_subnets'] = list()
                    for subnet in interface.ipv4_subnets:
                        gateway = subnet.gateway
                        subnet = subnet.subnet
                        interfaces[interface.name]['ipv4_subnets'].append(
                            {'subnet': subnet, 'gateway': gateway})
<<<<<<< HEAD
                    interfaces[interface.name]['ipv6_subnets'] = list()
=======
>>>>>>> 512790ca
                    for subnet in interface.ipv6_subnets:
                        gateway = subnet.gateway
                        subnet = subnet.subnet
                        interfaces[interface.name]['ipv6_subnets'].append(
                            {'subnet': subnet, 'gateway': gateway})
            # Push the new configuration
            if err == STATUS_OK:
                logging.debug('The device %s has been configured successfully'
                              % deviceid)
                new_devices.append({
                    'deviceid': deviceid,
                    'name': device_name,
                    'description': device_description,
                    'interfaces': interfaces,
                    'configured': True
                })
            else:
                err = 'The device %s rejected the configuration' % deviceid
                logging.error(err)
                return OverlayServiceReply(
                    status=Status(code=STATUS_BAD_REQUEST, reason=err))
        success = srv6_sdn_controller_state.configure_devices(new_devices)
        if success is False or success is None:
            err = 'Error configuring the devices'
            logging.error(err)
            return OverlayServiceReply(
                status=Status(code=STATUS_INTERNAL_SERVER_ERROR, reason=err))
        logging.info('The device configuration has been saved\n\n')
        # Create the response
        return OverlayServiceReply(
            status=Status(code=STATUS_OK, reason='OK'))

    """ Get the registered devices """

    def GetDevices(self, request, context):
        logging.debug('GetDeviceInformation request received')
        # Extract the device IDs from the request
        deviceids = list(request.deviceids)
        deviceids = deviceids if len(deviceids) > 0 else None
        # Extract the tenant ID from the request
        tenantid = request.tenantid
        tenantid = tenantid if tenantid != '' else None
        # Parameters validation
        #
        # Validate the device IDs
        if deviceids is not None:
            for deviceid in deviceids:
                logging.debug('Validating the device ID: %s' % deviceid)
                if not srv6_controller_utils.validate_deviceid(deviceid):
                    # If device ID is invalid, return an error message
                    err = 'Invalid device ID: %s' % deviceid
                    logging.warning(err)
                    return OverlayServiceReply(
                        status=Status(code=STATUS_BAD_REQUEST, reason=err))
        # Validate the tenant ID
        if tenantid is not None:
            logging.debug('Validating the tenant ID: %s' % tenantid)
            if not srv6_controller_utils.validate_tenantid(tenantid):
                # If tenant ID is invalid, return an error message
                err = 'Invalid tenant ID: %s' % tenantid
                logging.warning(err)
                return OverlayServiceReply(
                    status=Status(code=STATUS_BAD_REQUEST, reason=err))
        # Create the response
        response = srv6_vpn_pb2.InventoryServiceReply()
        # Iterate on devices and fill the response message
        devices = srv6_sdn_controller_state.get_devices(
            deviceids=deviceids, tenantid=tenantid)
        if devices is None:
            err = 'Error getting devices'
            logging.error(err)
            return OverlayServiceReply(
                status=Status(code=STATUS_INTERNAL_SERVER_ERROR, reason=err))
        for _device in devices:
            device = response.device_information.devices.add()
            device.id = text_type(_device['deviceid'])
            _interfaces = _device.get('interfaces', [])
            for ifinfo in _interfaces:
                interface = device.interfaces.add()
                interface.name = ifinfo['name']
                interface.mac_addr = ifinfo['mac_addr']
                interface.ipv4_addrs.extend(ifinfo['ipv4_addrs'])
                interface.ipv6_addrs.extend(ifinfo['ipv6_addrs'])
                interface.ext_ipv4_addrs.extend(ifinfo['ext_ipv4_addrs'])
                interface.ext_ipv6_addrs.extend(ifinfo['ext_ipv6_addrs'])
                for _subnet in ifinfo['ipv4_subnets']:
                    subnet = interface.ipv4_subnets.add()
                    subnet.subnet = _subnet['subnet']
                    subnet.gateway = _subnet['gateway']
                for _subnet in ifinfo['ipv6_subnets']:
                    subnet = interface.ipv6_subnets.add()
                    subnet.subnet = _subnet['subnet']
                    subnet.gateway = _subnet['gateway']
                interface.type = ifinfo['type']
            mgmtip = _device.get('mgmtip')
            name = _device.get('name')
            description = _device.get('description')
            connected = _device.get('connected')
            configured = _device.get('configured')
            enabled = _device.get('enabled')
            if mgmtip is not None:
                device.mgmtip = mgmtip
            if name is not None:
                device.name = name
            if description is not None:
                device.description = description
            if connected is not None:
                device.connected = connected
            if configured is not None:
                device.configured = configured
            if enabled is not None:
                device.enabled = enabled
        # Return the response
        logging.debug('Sending response:\n%s' % response)
        response.status.code = STATUS_OK
        response.status.reason = 'OK'
        return response

    """ Get the topology information """

    def GetTopologyInformation(self, request, context):
        logging.debug('GetTopologyInformation request received')
        # Create the response
        response = srv6_vpn_pb2.InventoryServiceReply()
        # Build the topology
        topology = srv6_sdn_controller_state.get_topology()
        if topology is None:
            err = 'Error getting the topology'
            logging.error(err)
            return OverlayServiceReply(
                status=Status(code=STATUS_INTERNAL_SERVER_ERROR,
                              reason=err))
        nodes = topology['nodes']
        links = topology['links']
        devices = set()
        # Iterate on nodes
        for node in nodes:
            if node['type'] != 'router':
                # Skip stub networks
                continue
            devices.add(node['id'])
            response.topology_information.devices.append(node['id'])
        # Iterate on links
        for _link in links:
            if _link[0] in devices and _link[1] in devices:
                link = response.topology_information.links.add()
                link.l_device = _link[0]
                link.r_device = _link[1]
        # Return the response
        logging.debug('Sending response:\n%s' % response)
        response.status.code = STATUS_OK
        response.status.reason = 'OK'
        return response

    def _unregister_device(self, deviceid, tenantid):
        # Parameters validation
        #
        # Validate the tenant ID
        logging.debug('Validating the tenant ID: %s' % tenantid)
        tenant_exists = srv6_sdn_controller_state.tenant_exists(tenantid)
        if tenant_exists is None:
            err = 'Error while connecting to the controller state'
            logging.error(err)
            return TenantReply(
                status=Status(code=STATUS_INTERNAL_SERVER_ERROR, reason=err))
        elif tenant_exists is False:
            # If tenant ID is invalid, return an error message
            err = 'Tenant not found: %s' % tenantid
            logging.warning(err)
            return STATUS_BAD_REQUEST, err
        # Validate the device ID
        logging.debug('Validating the device ID: %s' % tenantid)
        devices = srv6_sdn_controller_state.get_devices(
            deviceids=[deviceid])
        if devices is None:
            err = 'Error getting devices'
            logging.error(err)
            return STATUS_INTERNAL_SERVER_ERROR, err
        elif len(devices) == 0:
            # If device ID is invalid, return an error message
            err = 'Device not found: %s' % deviceid
            logging.warning(err)
            return STATUS_BAD_REQUEST, err
        # The device must belong to the tenant
        device = devices[0]
        if device['tenantid'] != tenantid:
            err = ('Cannot unregister the device. '
                   'The device %s does not belong to the tenant %s'
                   % (deviceid, tenantid))
            logging.warning(err)
            return STATUS_BAD_REQUEST, err
        # Check tunnels stats
        # If the tenant has some overlays configured
        # it is not possible to unregister it
        num = srv6_sdn_controller_state.get_num_tunnels(deviceid)
        if num is None:
            err = 'Error getting tunnels stats'
            logging.error(err)
            return STATUS_INTERNAL_SERVER_ERROR, err
        elif num != 0:
            err = ('Cannot unregister the device %s. '
                   'The device has %s tunnels registered'
                   % (deviceid, num))
            logging.warning(err)
            return STATUS_BAD_REQUEST, err
        # All checks passed
        # Let's unregister the device
        #
        # Send shutdown command to device
        res = self.srv6_manager.shutdown_device(
            device['mgmtip'], self.grpc_client_port)
        if res != SbStatusCode.STATUS_SUCCESS:
            err = ('Cannot unregister the device. '
                   'Error while shutting down the device')
            logging.error(err)
            return STATUS_INTERNAL_SERVER_ERROR, err
        # Remove device from controller state
        success = srv6_sdn_controller_state.unregister_device(deviceid)
        if success is None or success is False:
            err = ('Cannot unregister the device. '
                   'Error while updating the controller state')
            logging.error(err)
            return STATUS_INTERNAL_SERVER_ERROR, err
        # Success
        logging.info('Device unregistered successfully\n\n')
        return STATUS_OK, 'OK'

    """ Unregister a device """

    def UnregisterDevice(self, request, context):
        logging.info('UnregisterDevice request received:\n%s', request)
        # Parameters extraction
        #
        # Extract the tenant ID
        tenantid = request.tenantid
        # Extract the device ID
        deviceid = request.deviceid
        # Unregister the device
        code, reason = self._unregister_device(deviceid, tenantid)
        # Create the response
        return OverlayServiceReply(
            status=Status(code=code, reason=reason))

    """Create a VPN from an intent received through the northbound interface"""

    def CreateOverlay(self, request, context):
        logging.info('CreateOverlay request received:\n%s', request)
        # Extract the intents from the request message
        for intent in request.intents:
            logging.info('Processing the intent:\n%s' % intent)
            # Parameters extraction
            #
            # Extract the overlay tenant ID from the intent
            tenantid = intent.tenantid
            # Extract the overlay type from the intent
            overlay_type = intent.overlay_type
            # Extract the overlay name from the intent
            overlay_name = intent.overlay_name
            # Extract the interfaces
            slices = list()
            _devices = set()
            for _slice in intent.slices:
                deviceid = _slice.deviceid
                interface_name = _slice.interface_name
                # Add the slice to the slices set
                slices.append(
                    {'deviceid': deviceid, 'interface_name': interface_name})
                # Add the device to the devices set
                _devices.add(deviceid)
            # Extract tunnel mode
            tunnel_name = intent.tunnel_mode
            # Extract tunnel info
            tunnel_info = intent.tunnel_info
            # Parameters validation
            #
            # Validate the tenant ID
            logging.debug('Validating the tenant ID: %s' % tenantid)
            if not srv6_controller_utils.validate_tenantid(tenantid):
                # If tenant ID is invalid, return an error message
                err = 'Invalid tenant ID: %s' % tenantid
                logging.warning(err)
                return OverlayServiceReply(
                    status=Status(code=STATUS_BAD_REQUEST, reason=err))
            # Check if the tenant is configured
            is_config = (srv6_sdn_controller_state
                         .is_tenant_configured(tenantid))
            if is_config is None:
                err = 'Error while checking tenant configuration'
                logging.error(err)
                return TenantReply(
                    status=Status(code=STATUS_INTERNAL_SERVER_ERROR,
                                  reason=err))
            elif is_config is False:
                err = ('Cannot create overlay for a tenant unconfigured'
                       'Tenant not found or error during the '
                       'connection to the db')
                logging.warning(err)
                return TenantReply(
                    status=Status(code=STATUS_BAD_REQUEST, reason=err))
            # Validate the overlay type
            logging.debug('Validating the overlay type: %s' % overlay_type)
            if not srv6_controller_utils.validate_overlay_type(overlay_type):
                # If the overlay type is invalid, return an error message
                err = 'Invalid overlay type: %s' % overlay_type
                logging.warning(err)
                return OverlayServiceReply(
                    status=Status(code=STATUS_BAD_REQUEST, reason=err))
            # Validate the overlay name
            logging.debug('Validating the overlay name: %s' % overlay_name)
            if not srv6_controller_utils.validate_overlay_name(overlay_name):
                # If the overlay name is invalid, return an error message
                err = 'Invalid overlay name: %s' % overlay_name
                logging.warning(err)
                return OverlayServiceReply(
                    status=Status(code=STATUS_BAD_REQUEST, reason=err))
            # Validate the tunnel mode
            logging.debug('Validating the tunnel mode: %s' % tunnel_name)
            if not srv6_controller_utils.validate_tunnel_mode(
                    tunnel_name, self.supported_tunnel_modes):
                # If the tunnel mode is invalid, return an error message
                err = 'Invalid tunnel mode: %s' % tunnel_name
                logging.warning(err)
                return OverlayServiceReply(
                    status=Status(code=STATUS_BAD_REQUEST, reason=err))
            # Let's check if the overlay does not exist
            logging.debug('Checking if the overlay name is available: %s'
                          % overlay_name)
            exists = srv6_sdn_controller_state.overlay_exists(overlay_name,
                                                              tenantid)
            if exists is True:
                # If the overlay already exists, return an error message
                err = ('Overlay name %s is already in use for tenant %s'
                       % (overlay_name, tenantid))
                logging.warning(err)
                return OverlayServiceReply(
                    status=Status(code=STATUS_BAD_REQUEST, reason=err))
            elif exists is None:
                err = 'Error validating the overlay'
                logging.error(err)
                return OverlayServiceReply(
                    status=Status(code=STATUS_INTERNAL_SERVER_ERROR,
                                  reason=err))
            # Get the devices
            devices = srv6_sdn_controller_state.get_devices(
                deviceids=_devices, return_dict=True)
            if devices is None:
                err = 'Error getting devices'
                logging.error(err)
                return OverlayServiceReply(
                    status=Status(code=STATUS_INTERNAL_SERVER_ERROR,
                                  reason=err))
            # Devices validation
            for deviceid in devices:
                # Let's check if the router exists
                if deviceid not in devices:
                    # If the device does not exist, return an error message
                    err = 'Device not found %s' % deviceid
                    logging.warning(err)
                    return OverlayServiceReply(
                        status=Status(code=STATUS_BAD_REQUEST, reason=err))
                # Check if the device is connected
                if not devices[deviceid]['connected']:
                    # If the device is not connected, return an error message
                    err = 'The device %s is not connected' % deviceid
                    logging.warning(err)
                    return OverlayServiceReply(
                        status=Status(code=STATUS_BAD_REQUEST, reason=err))
                # Check if the device is enabled
                if not devices[deviceid]['enabled']:
                    # If the device is not enabled, return an error message
                    err = 'The device %s is not enabled' % deviceid
                    logging.warning(err)
                    return OverlayServiceReply(
                        status=Status(code=STATUS_BAD_REQUEST, reason=err))
                # Check if the devices have at least a WAN interface
                wan_found = False
                for interface in devices[deviceid]['interfaces']:
                    if interface['type'] == \
                            srv6_controller_utils.InterfaceType.WAN:
                        wan_found = True
                if not wan_found:
                    # No WAN interfaces found on the device
                    err = 'No WAN interfaces found on the device %s' % deviceid
                    logging.warning(err)
                    return OverlayServiceReply(
                        status=Status(code=STATUS_BAD_REQUEST, reason=err))
            # Convert interfaces list to a dict representation
            # This step simplifies future processing
            interfaces = dict()
            for deviceid in devices:
                for interface in devices[deviceid]['interfaces']:
                    interfaces[interface['name']] = interface
                devices[deviceid]['interfaces'] = interfaces
            # Validate the slices included in the intent
            for _slice in slices:
                logging.debug('Validating the slice: %s' % _slice)
                # A slice is a tuple (deviceid, interface_name)
                #
                # Extract the device ID
                deviceid = _slice['deviceid']
                # Extract the interface name
                interface_name = _slice['interface_name']
                # Let's check if the router exists
                if deviceid not in devices:
                    # If the device does not exist, return an error message
                    err = 'Device not found %s' % deviceid
                    logging.warning(err)
                    return OverlayServiceReply(
                        status=Status(code=STATUS_BAD_REQUEST, reason=err))
                # Check if the device is enabled
                if not devices[deviceid]['enabled']:
                    # If the device is not enabled, return an error message
                    err = 'The device %s is not enabled' % deviceid
                    logging.warning(err)
                    return OverlayServiceReply(
                        status=Status(code=STATUS_BAD_REQUEST, reason=err))
                # Check if the device is connected
                if not devices[deviceid]['connected']:
                    # If the device is not connected, return an error message
                    err = 'The device %s is not connected' % deviceid
                    logging.warning(err)
                    return OverlayServiceReply(
                        status=Status(code=STATUS_BAD_REQUEST, reason=err))
                # Let's check if the interface exists
                if interface_name not in devices[deviceid]['interfaces']:
                    # If the interface does not exists, return an error
                    # message
                    err = 'The interface does not exist'
                    logging.warning(err)
                    return OverlayServiceReply(
                        status=Status(code=STATUS_BAD_REQUEST, reason=err))
                # Check if the interface type is LAN
                if devices[deviceid]['interfaces'][interface_name]['type'] != \
                        srv6_controller_utils.InterfaceType.LAN:
                    # The interface type is not LAN
                    err = ('Cannot add non-LAN interface to the overlay: %s '
                           '(device %s)' % (interface_name, deviceid))
                    logging.warning(err)
                    return OverlayServiceReply(
                        status=Status(code=STATUS_BAD_REQUEST, reason=err))
                # Check if the slice is already assigned to an overlay
                _overlay = (srv6_sdn_controller_state
                            .get_overlay_containing_slice(_slice, tenantid))
                if _overlay is not None:
                    # Slice already assigned to an overlay
                    err = ('Cannot create overlay: the slice %s is '
                           'already assigned to the overlay %s'
                           % (_slice, _overlay['_id']))
                    logging.warning(err)
                    return OverlayServiceReply(
                        status=Status(code=STATUS_BAD_REQUEST, reason=err))
            # All the devices must belong to the same tenant
            for device in devices.values():
                if device['tenantid'] != tenantid:
                    err = ('Error while processing the intent: '
                           'All the devices must belong to the '
                           'same tenant %s' % tenantid)
                    logging.warning(err)
                    return OverlayServiceReply(
                        status=Status(code=STATUS_BAD_REQUEST, reason=err))
            logging.info('All checks passed')
            # All checks passed
            #
            # Save the overlay to the controller state
            overlayid = srv6_sdn_controller_state.create_overlay(
                overlay_name, overlay_type, slices, tenantid, tunnel_name)
            if overlayid is None:
                err = 'Cannot save the overlay to the controller state'
                logging.error(err)
                return OverlayServiceReply(
                    status=Status(code=STATUS_INTERNAL_SERVER_ERROR,
                                  reason=err))
            # Get tunnel mode
            tunnel_mode = self.tunnel_modes[tunnel_name]
            # Let's create the overlay
            # Create overlay data structure
            status_code = tunnel_mode.init_overlay_data(
                overlayid, overlay_name, tenantid, tunnel_info)
            if status_code != STATUS_OK:
                err = ('Cannot initialize overlay data (overlay %s, tenant %s)'
                       % (overlay_name, tenantid))
                logging.warning(err)
                # Remove overlay DB status
                if srv6_sdn_controller_state.remove_overlay(
                        overlayid) is not True:
                    logging.error('Cannot remove overlay. Inconsistent data')
                return OverlayServiceReply(
                    status=Status(code=status_code, reason=err))
            # Iterate on slices and add to the overlay
            configured_slices = list()
            for site1 in slices:
                deviceid = site1['deviceid']
                interface_name = site1['interface_name']
                # Init tunnel mode on the devices
                counter = (srv6_sdn_controller_state
                           .get_and_inc_tunnel_mode_counter(tunnel_name,
                                                            deviceid))
                if counter == 0:
                    status_code = tunnel_mode.init_tunnel_mode(
                        deviceid, tenantid, tunnel_info)
                    if status_code != STATUS_OK:
                        err = ('Cannot initialize tunnel mode (device %s '
                               'tenant %s)' % (deviceid, tenantid))
                        logging.warning(err)
                        # Remove overlay DB status
                        if srv6_sdn_controller_state.remove_overlay(
                                overlayid) is not True:
                            logging.error(
                                'Cannot remove overlay. Inconsistent data')
                        return OverlayServiceReply(
                            status=Status(code=status_code, reason=err))
                elif counter is None:
                    err = 'Cannot increase tunnel mode counter'
                    logging.error(err)
                    # Remove overlay DB status
                    if srv6_sdn_controller_state.remove_overlay(
                            overlayid) is not True:
                        logging.error(
                            'Cannot remove overlay. Inconsistent data')
                    return OverlayServiceReply(
                        status=Status(code=STATUS_INTERNAL_SERVER_ERROR,
                                      reason=err))
                # Check if we have already configured the overlay on the device
                if deviceid in _devices:
                    # Init overlay on the devices
                    status_code = tunnel_mode.init_overlay(overlayid,
                                                           overlay_name,
                                                           overlay_type,
                                                           tenantid, deviceid,
                                                           tunnel_info)
                    if status_code != STATUS_OK:
                        err = ('Cannot initialize overlay (overlay %s '
                               'device %s, tenant %s)'
                               % (overlay_name, deviceid, tenantid))
                        logging.warning(err)
                        # Remove overlay DB status
                        if srv6_sdn_controller_state.remove_overlay(
                                overlayid) is not True:
                            logging.error(
                                'Cannot remove overlay. Inconsistent data')
                        return OverlayServiceReply(
                            status=Status(code=status_code, reason=err))
                    # Remove device from the to-be-configured devices set
                    _devices.remove(deviceid)
                # Add the interface to the overlay
                status_code = (tunnel_mode
                               .add_slice_to_overlay(overlayid,
                                                     overlay_name, deviceid,
                                                     interface_name, tenantid,
                                                     tunnel_info))
                if status_code != STATUS_OK:
                    err = ('Cannot add slice to overlay (overlay %s, '
                           'device %s, slice %s, tenant %s)'
                           % (overlay_name, deviceid,
                              interface_name, tenantid))
                    logging.warning(err)
                    # Remove overlay DB status
                    if srv6_sdn_controller_state.remove_overlay(
                            overlayid) is not True:
                        logging.error(
                            'Cannot remove overlay. Inconsistent data')
                    return OverlayServiceReply(
                        status=Status(code=status_code, reason=err))
                # Create the tunnel between all the pairs of interfaces
                for site2 in configured_slices:
                    if site1['deviceid'] != site2['deviceid']:
                        status_code = tunnel_mode.create_tunnel(overlayid,
                                                                overlay_name,
                                                                overlay_type,
                                                                site1, site2,
                                                                tenantid,
                                                                tunnel_info)
                        if status_code != STATUS_OK:
                            err = ('Cannot create tunnel (overlay %s site1 %s '
                                   'site2 %s, tenant %s)'
                                   % (overlay_name, site1, site2, tenantid))
                            logging.warning(err)
                            # Remove overlay DB status
                            if srv6_sdn_controller_state.remove_overlay(
                                    overlayid) is not True:
                                logging.error(
                                    'Cannot remove overlay. Inconsistent data')
                            return OverlayServiceReply(
                                status=Status(code=status_code, reason=err))
                # Add the slice to the configured set
                configured_slices.append(site1)
        logging.info('All the intents have been processed successfully\n\n')
        # Create the response
        return OverlayServiceReply(
            status=Status(code=STATUS_OK, reason='OK'))

    """Remove a VPN"""

    def RemoveOverlay(self, request, context):
        logging.info('RemoveOverlay request received:\n%s', request)
        # Extract the intents from the request message
        for intent in request.intents:
            # Parameters extraction
            #
            # Extract the overlay ID from the intent
            overlayid = intent.overlayid
            # Extract the tenant ID from the intent
            tenantid = intent.tenantid
            # Extract tunnel info
            tunnel_info = intent.tunnel_info
            # Validate the tenant ID
            logging.debug('Validating the tenant ID: %s' % tenantid)
            if not srv6_controller_utils.validate_tenantid(tenantid):
                # If tenant ID is invalid, return an error message
                err = 'Invalid tenant ID: %s' % tenantid
                logging.warning(err)
                return OverlayServiceReply(
                    status=Status(code=STATUS_BAD_REQUEST, reason=err))
            # Check if the tenant is configured
            is_config = (srv6_sdn_controller_state
                         .is_tenant_configured(tenantid))
            if is_config is None:
                err = 'Error while checking tenant configuration'
                logging.error(err)
                return TenantReply(
                    status=Status(code=STATUS_INTERNAL_SERVER_ERROR,
                                  reason=err))
            elif is_config is False:
                err = ('Cannot remove overlay for a tenant unconfigured'
                       'Tenant not found or error during the '
                       'connection to the db')
                logging.warning(err)
                return TenantReply(
                    status=Status(code=STATUS_BAD_REQUEST, reason=err))
            # Remove VPN
            code, reason = self._RemoveOverlay(
                overlayid, tenantid, tunnel_info)
            if code != STATUS_OK:
                return OverlayServiceReply(
                    status=Status(code=code, reason=reason))
        logging.info('All the intents have been processed successfully\n\n')
        # Create the response
        return OverlayServiceReply(
            status=Status(code=STATUS_OK, reason='OK'))

    def _RemoveOverlay(self, overlayid, tenantid, tunnel_info):
        # Parameters validation
        #
        # Let's check if the overlay exists
        logging.debug('Checking the overlay: %s' % overlayid)
        overlays = srv6_sdn_controller_state.get_overlays(
            overlayids=[overlayid])
        if overlays is None:
            err = 'Error getting the overlay'
            logging.error(err)
            return STATUS_INTERNAL_SERVER_ERROR, err
        elif len(overlays) == 0:
            # If the overlay does not exist, return an error message
            err = 'The overlay %s does not exist' % overlayid
            logging.warning(err)
            return STATUS_BAD_REQUEST, err
        overlay = overlays[0]
        # Get the tenant ID
        tenantid = overlay['tenantid']
        # Check tenant ID
        if tenantid != overlay['tenantid']:
            # If the overlay does not exist, return an error message
            err = ('The overlay %s does not belong to the tenant %s'
                   % (overlayid, tenantid))
            logging.warning(err)
            return STATUS_BAD_REQUEST, err
        # Get the overlay name
        overlay_name = overlay['name']
        # Get the overlay type
        overlay_type = overlay['type']
        # Get the tunnel mode
        tunnel_name = overlay['tunnel_mode']
        tunnel_mode = self.tunnel_modes[tunnel_name]
        # Get the slices belonging to the overlay
        slices = overlay['slices']
        # All checks passed
        logging.debug('Check passed')
        # Let's remove the VPN
        devices = [slice['deviceid'] for slice in overlay['slices']]
        configured_slices = slices.copy()
        for site1 in slices:
            deviceid = site1['deviceid']
            interface_name = site1['interface_name']
            # Remove the tunnel between all the pairs of interfaces
            for site2 in configured_slices:
                if site1['deviceid'] != site2['deviceid']:
                    status_code = tunnel_mode.remove_tunnel(
                        overlayid, overlay_name, overlay_type, site1,
                        site2, tenantid, tunnel_info)
                    if status_code != STATUS_OK:
                        err = ('Cannot create tunnel (overlay %s site1 %s '
                               'site2 %s, tenant %s)'
                               % (overlay_name, site1, site2, tenantid))
                        logging.warning(err)
                        return status_code, err
            # Mark the site1 as unconfigured
            configured_slices.remove(site1)
            # Remove the interface from the overlay
            status_code = tunnel_mode.remove_slice_from_overlay(overlayid,
                                                                overlay_name,
                                                                deviceid,
                                                                interface_name,
                                                                tenantid,
                                                                tunnel_info)
            if status_code != STATUS_OK:
                err = ('Cannot remove slice from overlay (overlay %s, '
                       'device %s, slice %s, tenant %s)'
                       % (overlay_name, deviceid, interface_name, tenantid))
                logging.warning(err)
                return status_code, err
            # Check if the overlay and the tunnel mode
            # has already been deleted on the device
            devices.remove(deviceid)
            if deviceid not in devices:
                # Destroy overlay on the devices
                status_code = tunnel_mode.destroy_overlay(overlayid,
                                                          overlay_name,
                                                          overlay_type,
                                                          tenantid,
                                                          deviceid,
                                                          tunnel_info)
                if status_code != STATUS_OK:
                    err = ('Cannot destroy overlay (overlay %s, device %s '
                           'tenant %s)' % (overlay_name, deviceid, tenantid))
                    logging.warning(err)
                    return status_code, err
            # Destroy tunnel mode on the devices
            counter = (srv6_sdn_controller_state
                       .dec_and_get_tunnel_mode_counter(tunnel_name,
                                                        deviceid))
            if counter == 0:
                status_code = tunnel_mode.destroy_tunnel_mode(
                    deviceid, tenantid, tunnel_info)
                if status_code != STATUS_OK:
                    err = ('Cannot destroy tunnel mode (device %s, tenant %s)'
                           % (deviceid, tenantid))
                    logging.warning(err)
                    return status_code, err
            elif counter is None:
                err = 'Cannot decrease tunnel mode counter'
                logging.error(err)
                return STATUS_INTERNAL_SERVER_ERROR, err
        # Destroy overlay data structure
        status_code = tunnel_mode.destroy_overlay_data(
            overlayid, overlay_name, tenantid, tunnel_info)
        if status_code != STATUS_OK:
            err = ('Cannot destroy overlay data (overlay %s, tenant %s)'
                   % (overlay_name, tenantid))
            logging.warning(err)
            return status_code, err
        # Delete the overlay
        success = srv6_sdn_controller_state.remove_overlay(overlayid)
        if success is None or success is False:
            err = 'Cannot remove the overlay from the controller state'
            logging.error(err)
            return STATUS_INTERNAL_SERVER_ERROR, err
        # Create the response
        return STATUS_OK, 'OK'

    """Assign an interface to a VPN"""

    def AssignSliceToOverlay(self, request, context):
        logging.info('AssignSliceToOverlay request received:\n%s' % request)
        # Extract the intents from the request message
        for intent in request.intents:
            # Parameters extraction
            #
            # Extract the overlay ID from the intent
            overlayid = intent.overlayid
            # Extract tunnel info
            tunnel_info = intent.tunnel_info
            # Extract tenant ID
            tenantid = intent.tenantid
            # Validate the tenant ID
            logging.debug('Validating the tenant ID: %s' % tenantid)
            if not srv6_controller_utils.validate_tenantid(tenantid):
                # If tenant ID is invalid, return an error message
                err = 'Invalid tenant ID: %s' % tenantid
                logging.warning(err)
                return OverlayServiceReply(
                    status=Status(code=STATUS_BAD_REQUEST, reason=err))
            # Check if the tenant is configured
            is_config = (srv6_sdn_controller_state
                         .is_tenant_configured(tenantid))
            if is_config is None:
                err = 'Error while checking tenant configuration'
                logging.error(err)
                return TenantReply(
                    status=Status(code=STATUS_INTERNAL_SERVER_ERROR,
                                  reason=err))
            elif is_config is False:
                err = ('Cannot update overlay for a tenant unconfigured. '
                       'Tenant not found or error during the '
                       'connection to the db')
                logging.warning(err)
                return TenantReply(
                    status=Status(code=STATUS_BAD_REQUEST, reason=err))
            # Get the overlay
            overlays = srv6_sdn_controller_state.get_overlays(
                overlayids=[overlayid])
            if overlays is None:
                err = 'Error getting the overlay'
                logging.error(err)
                return OverlayServiceReply(
                    status=Status(code=STATUS_INTERNAL_SERVER_ERROR,
                                  reason=err))
            elif len(overlays) == 0:
                # If the overlay does not exist, return an error message
                err = 'The overlay %s does not exist' % overlayid
                logging.warning(err)
                return OverlayServiceReply(
                    status=Status(code=STATUS_BAD_REQUEST, reason=err))
            # Take the first overlay
            overlay = overlays[0]
            # Check tenant ID
            if tenantid != overlay['tenantid']:
                # If the overlay does not exist, return an error message
                err = ('The overlay %s does not belong to the '
                       'tenant %s' % (overlayid, tenantid))
                logging.warning(err)
                return OverlayServiceReply(
                    status=Status(code=STATUS_BAD_REQUEST, reason=err))
            # Get the overlay name
            overlay_name = overlay['name']
            # Get the overlay type
            overlay_type = overlay['type']
            # Get the tunnel mode
            tunnel_name = overlay['tunnel_mode']
            tunnel_mode = self.tunnel_modes[tunnel_name]
            # Get the slices belonging to the overlay
            slices = overlay['slices']
            # Get the devices on which the overlay has been configured
            _devices = [_slice['deviceid'] for _slice in slices]
            # Extract the interfaces
            incoming_slices = list()
            incoming_devices = set()
            for _slice in intent.slices:
                deviceid = _slice.deviceid
                interface_name = _slice.interface_name
                # Add the slice to the incoming slices set
                incoming_slices.append(
                    {'deviceid': deviceid, 'interface_name': interface_name})
                # Add the device to the incoming devices set
                # if the overlay has not been initiated on it
                if deviceid not in _devices:
                    incoming_devices.add(deviceid)
            # Parameters validation
            #
            # Let's check if the overlay exists
            logging.debug('Checking the overlay: %s' % overlay_name)
            # Get the devices
            devices = srv6_sdn_controller_state.get_devices(
                deviceids=list(incoming_devices) + _devices, return_dict=True)
            if devices is None:
                err = 'Error getting devices'
                logging.error(err)
                return OverlayServiceReply(
                    status=Status(code=STATUS_INTERNAL_SERVER_ERROR,
                                  reason=err))
            # Devices validation
            for deviceid in devices:
                # Let's check if the router exists
                if deviceid not in devices:
                    # If the device does not exist, return an error message
                    err = 'Device not found %s' % deviceid
                    logging.warning(err)
                    return OverlayServiceReply(
                        status=Status(code=STATUS_BAD_REQUEST, reason=err))
                # Check if the device is enabled
                if not devices[deviceid]['enabled']:
                    # If the device is not enabled, return an error message
                    err = 'The device %s is not enabled' % deviceid
                    logging.warning(err)
                    return OverlayServiceReply(
                        status=Status(code=STATUS_BAD_REQUEST, reason=err))
                # Check if the device is connected
                if not devices[deviceid]['connected']:
                    # If the device is not connected, return an error message
                    err = 'The device %s is not connected' % deviceid
                    logging.warning(err)
                    return OverlayServiceReply(
                        status=Status(code=STATUS_BAD_REQUEST, reason=err))
                # Check if the devices have at least a WAN interface
                wan_found = False
                for interface in devices[deviceid]['interfaces']:
                    if interface['type'] == \
                            srv6_controller_utils.InterfaceType.WAN:
                        wan_found = True
                if not wan_found:
                    # No WAN interfaces found on the device
                    err = 'No WAN interfaces found on the device %s' % deviceid
                    logging.warning(err)
                    return OverlayServiceReply(
                        status=Status(code=STATUS_BAD_REQUEST, reason=err))
            # Convert interfaces list to a dict representation
            # This step simplifies future processing
            interfaces = dict()
            for deviceid in devices:
                for interface in devices[deviceid]['interfaces']:
                    interfaces[interface['name']] = interface
                devices[deviceid]['interfaces'] = interfaces
            # Iterate on the interfaces and extract the
            # interfaces to be assigned
            # to the overlay and validate them
            for _slice in incoming_slices:
                logging.debug('Validating the slice: %s' % _slice)
                # A slice is a tuple (deviceid, interface_name)
                #
                # Extract the device ID
                deviceid = _slice['deviceid']
                # Extract the interface name
                interface_name = _slice['interface_name']
                # Let's check if the interface exists
                if interface_name not in devices[deviceid]['interfaces']:
                    # If the interface does not exists, return an error
                    # message
                    err = 'The interface does not exist'
                    logging.warning(err)
                    return OverlayServiceReply(
                        status=Status(code=STATUS_BAD_REQUEST, reason=err))
                # Check if the interface type is LAN
                if devices[deviceid]['interfaces'][interface_name]['type'] != \
                        srv6_controller_utils.InterfaceType.LAN:
                    # The interface type is not LAN
                    err = ('Cannot add non-LAN interface to the overlay: %s '
                           '(device %s)' % (interface_name, deviceid))
                    logging.warning(err)
                    return OverlayServiceReply(
                        status=Status(code=STATUS_BAD_REQUEST, reason=err))
                # Check if the slice is already assigned to an overlay
                _overlay = (srv6_sdn_controller_state
                            .get_overlay_containing_slice(_slice, tenantid))
                if _overlay is not None:
                    # Slice already assigned to an overlay
                    err = ('Cannot create overlay: the slice %s is '
                           'already assigned to the overlay %s'
                           % (_slice, _overlay['_id']))
                    logging.warning(err)
                    return OverlayServiceReply(
                        status=Status(code=STATUS_BAD_REQUEST, reason=err))
            # All the devices must belong to the same tenant
            for device in devices.values():
                if device['tenantid'] != tenantid:
                    err = 'Error while processing the intent: '
                    'All the devices must belong to the '
                    'same tenant %s' % tenantid
                    logging.warning(err)
                    return OverlayServiceReply(
                        status=Status(code=STATUS_BAD_REQUEST, reason=err))
            logging.info('All checks passed')
            # All checks passed
            #
            # Let's assign the interface to the overlay
            configured_slices = slices
            for site1 in incoming_slices:
                deviceid = site1['deviceid']
                interface_name = site1['interface_name']
                # Init tunnel mode on the devices
                counter = (srv6_sdn_controller_state
                           .get_and_inc_tunnel_mode_counter(tunnel_name,
                                                            deviceid))
                if counter == 0:
                    status_code = tunnel_mode.init_tunnel_mode(
                        deviceid, tenantid, tunnel_info)
                    if status_code != STATUS_OK:
                        err = ('Cannot initialize tunnel mode (device %s '
                               'tenant %s)' % (deviceid, tenantid))
                        logging.warning(err)
                        return OverlayServiceReply(
                            status=Status(code=status_code, reason=err))
                elif counter is None:
                    err = 'Cannot increase tunnel mode counter'
                    logging.error(err)
                    return OverlayServiceReply(
                        status=Status(code=STATUS_INTERNAL_SERVER_ERROR,
                                      reason=err))
                # Check if we have already configured the overlay on the device
                if deviceid in incoming_devices:
                    # Init overlay on the devices
                    status_code = tunnel_mode.init_overlay(overlayid,
                                                           overlay_name,
                                                           overlay_type,
                                                           tenantid, deviceid,
                                                           tunnel_info)
                    if status_code != STATUS_OK:
                        err = ('Cannot initialize overlay (overlay %s '
                               'device %s, tenant %s)'
                               % (overlay_name, deviceid, tenantid))
                        logging.warning(err)
                        return OverlayServiceReply(
                            status=Status(code=status_code, reason=err))
                    # Remove device from the to-be-configured devices set
                    incoming_devices.remove(deviceid)
                # Add the interface to the overlay
                status_code = tunnel_mode.add_slice_to_overlay(overlayid,
                                                               overlay_name,
                                                               deviceid,
                                                               interface_name,
                                                               tenantid,
                                                               tunnel_info)
                if status_code != STATUS_OK:
                    err = ('Cannot add slice to overlay (overlay %s, '
                           'device %s, slice %s, tenant %s)'
                           % (overlay_name, deviceid,
                              interface_name, tenantid))
                    logging.warning(err)
                    return OverlayServiceReply(
                        status=Status(code=status_code, reason=err))
                # Create the tunnel between all the pairs of interfaces
                for site2 in configured_slices:
                    if site1['deviceid'] != site2['deviceid']:
                        status_code = tunnel_mode.create_tunnel(overlayid,
                                                                overlay_name,
                                                                overlay_type,
                                                                site1, site2,
                                                                tenantid,
                                                                tunnel_info)
                        if status_code != STATUS_OK:
                            err = ('Cannot create tunnel (overlay %s site1 %s '
                                   'site2 %s, tenant %s)'
                                   % (overlay_name, site1, site2, tenantid))
                            logging.warning(err)
                            return OverlayServiceReply(
                                status=Status(code=status_code, reason=err))
                # Add the slice to the configured set
                configured_slices.append(site1)
            # Save the overlay to the state
            success = srv6_sdn_controller_state.add_many_slices_to_overlay(
                overlayid, incoming_slices)
            if success is None or success is False:
                err = 'Cannot update overlay in controller state'
                logging.error(err)
                return OverlayServiceReply(
                    status=Status(code=STATUS_INTERNAL_SERVER_ERROR,
                                  reason=err))
        logging.info('All the intents have been processed successfully\n\n')
        # Create the response
        return OverlayServiceReply(
            status=Status(code=STATUS_OK, reason='OK'))

    """Remove an interface from a VPN"""

    def RemoveSliceFromOverlay(self, request, context):
        logging.info('RemoveSliceFromOverlay request received:\n%s' % request)
        # Extract the intents from the request message
        for intent in request.intents:
            # Parameters extraction
            #
            # Extract the overlay ID from the intent
            overlayid = intent.overlayid
            # Extract tunnel info
            tunnel_info = intent.tunnel_info
            # Extract tenant ID
            tenantid = intent.tenantid
            # Validate the tenant ID
            logging.debug('Validating the tenant ID: %s' % tenantid)
            if not srv6_controller_utils.validate_tenantid(tenantid):
                # If tenant ID is invalid, return an error message
                err = 'Invalid tenant ID: %s' % tenantid
                logging.warning(err)
                return OverlayServiceReply(
                    status=Status(code=STATUS_BAD_REQUEST, reason=err))
            # Check if the tenant is configured
            is_config = (srv6_sdn_controller_state
                         .is_tenant_configured(tenantid))
            if is_config is None:
                err = 'Error while checking tenant configuration'
                logging.error(err)
                return TenantReply(
                    status=Status(code=STATUS_INTERNAL_SERVER_ERROR,
                                  reason=err))
            elif is_config is False:
                err = ('Cannot update overlay for a tenant unconfigured'
                       'Tenant not found or error during the '
                       'connection to the db')
                logging.warning(err)
                return TenantReply(
                    status=Status(code=STATUS_BAD_REQUEST, reason=err))
            # Let's check if the overlay exists
            logging.debug('Checking the overlay: %s' % overlayid)
            overlays = srv6_sdn_controller_state.get_overlays(overlayids=[
                overlayid])
            if overlays is None:
                err = 'Error getting the overlay'
                logging.error(err)
                return OverlayServiceReply(
                    status=Status(code=STATUS_INTERNAL_SERVER_ERROR,
                                  reason=err))
            elif len(overlays) == 0:
                # If the overlay does not exist, return an error message
                err = 'The overlay %s does not exist' % overlayid
                logging.warning(err)
                return OverlayServiceReply(
                    status=Status(code=STATUS_BAD_REQUEST, reason=err))
            # Take the first overlay
            overlay = overlays[0]
            # Check tenant ID
            if tenantid != overlay['tenantid']:
                # If the overlay does not exist, return an error message
                err = 'The overlay %s does not belong to the '
                'tenant %s' % (overlayid, tenantid)
                logging.warning(err)
                return OverlayServiceReply(
                    status=Status(code=STATUS_BAD_REQUEST, reason=err))
            # Get the overlay name
            overlay_name = overlay['name']
            # Get the overlay type
            overlay_type = overlay['type']
            # Get the tunnel mode
            tunnel_name = overlay['tunnel_mode']
            tunnel_mode = self.tunnel_modes[tunnel_name]
            # Get the slices belonging to the overlay
            slices = overlay['slices']
            # Extract the interfaces
            incoming_slices = list()
            incoming_devices = set()
            for _slice in intent.slices:
                deviceid = _slice.deviceid
                interface_name = _slice.interface_name
                # Add the slice to the incoming slices set
                incoming_slices.append(
                    {'deviceid': deviceid, 'interface_name': interface_name})
                # Add the device to the incoming devices set
                # if the overlay has not been initiated on it
                if deviceid not in incoming_devices:
                    incoming_devices.add(deviceid)
            # Get the devices
            devices = srv6_sdn_controller_state.get_devices(
                deviceids=incoming_devices, return_dict=True)
            if devices is None:
                err = 'Error getting devices'
                logging.error(err)
                return OverlayServiceReply(
                    status=Status(code=STATUS_INTERNAL_SERVER_ERROR,
                                  reason=err))
            # Convert interfaces list to a dict representation
            # This step simplifies future processing
            interfaces = dict()
            for deviceid in devices:
                for interface in devices[deviceid]['interfaces']:
                    interfaces[interface['name']] = interface
                devices[deviceid]['interfaces'] = interfaces
            # Parameters validation
            #
            # Iterate on the interfaces
            # and extract the interfaces to be removed from the VPN
            for _slice in incoming_slices:
                logging.debug('Validating the slice: %s' % _slice)
                # A slice is a tuple (deviceid, interface_name)
                #
                # Extract the device ID
                deviceid = _slice['deviceid']
                # Extract the interface name
                interface_name = _slice['interface_name']
                # Let's check if the router exists
                if deviceid not in devices:
                    # If the device does not exist, return an error message
                    err = 'Device not found %s' % deviceid
                    logging.warning(err)
                    return OverlayServiceReply(
                        status=Status(code=STATUS_BAD_REQUEST, reason=err))
                # Check if the device is connected
                if not devices[deviceid]['connected']:
                    # If the device is not connected, return an error message
                    err = 'The device %s is not connected' % deviceid
                    logging.warning(err)
                    return OverlayServiceReply(
                        status=Status(code=STATUS_BAD_REQUEST, reason=err))
                # Check if the device is enabled
                if not devices[deviceid]['enabled']:
                    # If the device is not enabled, return an error message
                    err = 'The device %s is not enabled' % deviceid
                    logging.warning(err)
                    return OverlayServiceReply(
                        status=Status(code=STATUS_BAD_REQUEST, reason=err))
                # Let's check if the interface exists
                if interface_name not in devices[deviceid]['interfaces']:
                    # If the interface does not exists, return an error
                    # message
                    err = 'The interface does not exist'
                    logging.warning(err)
                    return OverlayServiceReply(
                        status=Status(code=STATUS_BAD_REQUEST, reason=err))
                # Let's check if the interface is assigned to the given overlay
                if _slice not in overlay['slices']:
                    # The interface is not assigned to the overlay,
                    # return an error message
                    err = ('The interface is not assigned to the overlay %s, '
                           '(name %s, tenantid %s)'
                           % (overlayid, overlay_name, tenantid))
                    logging.warning(err)
                    return OverlayServiceReply(
                        status=Status(code=STATUS_BAD_REQUEST, reason=err))
            # All the devices must belong to the same tenant
            for device in devices.values():
                if device['tenantid'] != tenantid:
                    err = 'Error while processing the intent: '
                    'All the devices must belong to the '
                    'same tenant %s' % tenantid
                    logging.warning(err)
                    return OverlayServiceReply(
                        status=Status(code=STATUS_BAD_REQUEST, reason=err))
            logging.debug('All checks passed')
            # All checks passed
            #
            # Let's remove the interface from the VPN
            _devices = [slice['deviceid'] for slice in overlay['slices']]
            configured_slices = slices.copy()
            for site1 in incoming_slices:
                deviceid = site1['deviceid']
                interface_name = site1['interface_name']
                # Remove the tunnel between all the pairs of interfaces
                for site2 in configured_slices:
                    if site1['deviceid'] != site2['deviceid']:
                        status_code = tunnel_mode.remove_tunnel(
                            overlayid, overlay_name, overlay_type, site1,
                            site2, tenantid, tunnel_info)
                        if status_code != STATUS_OK:
                            err = ('Cannot create tunnel (overlay %s site1 %s '
                                   'site2 %s, tenant %s)'
                                   % (overlay_name, site1, site2, tenantid))
                            logging.warning(err)
                            return OverlayServiceReply(
                                status=Status(code=status_code, reason=err))
                # Mark the site1 as unconfigured
                configured_slices.remove(site1)
                # Remove the interface from the overlay
                status_code = tunnel_mode.remove_slice_from_overlay(
                    overlayid, overlay_name, deviceid,
                    interface_name, tenantid, tunnel_info)
                if status_code != STATUS_OK:
                    err = ('Cannot remove slice from overlay (overlay %s, '
                           'device %s, slice %s, tenant %s)'
                           % (overlay_name, deviceid,
                              interface_name, tenantid))
                    logging.warning(err)
                    return OverlayServiceReply(
                        status=Status(code=status_code, reason=err))
                # Check if the overlay and the tunnel mode
                # has already been deleted on the device
                _devices.remove(deviceid)
                if deviceid not in _devices:
                    # Destroy overlay on the devices
                    status_code = tunnel_mode.destroy_overlay(overlayid,
                                                              overlay_name,
                                                              overlay_type,
                                                              tenantid,
                                                              deviceid,
                                                              tunnel_info)
                    if status_code != STATUS_OK:
                        err = ('Cannot destroy overlay (overlay %s, device %s '
                               'tenant %s)'
                               % (overlay_name, deviceid, tenantid))
                        logging.warning(err)
                        return OverlayServiceReply(
                            status=Status(code=status_code, reason=err))
                # Destroy tunnel mode on the devices
                counter = (srv6_sdn_controller_state
                           .dec_and_get_tunnel_mode_counter(tunnel_name,
                                                            deviceid))
                if counter == 0:
                    status_code = tunnel_mode.destroy_tunnel_mode(
                        deviceid, tenantid, tunnel_info)
                    if status_code != STATUS_OK:
                        err = ('Cannot destroy tunnel mode (device %s '
                               'tenant %s)' % (deviceid, tenantid))
                        logging.warning(err)
                        return OverlayServiceReply(
                            status=Status(code=status_code, reason=err))
                elif counter is None:
                    err = 'Cannot decrease tunnel mode counter'
                    logging.error(err)
                    return OverlayServiceReply(
                        status=Status(code=STATUS_INTERNAL_SERVER_ERROR,
                                      reason=err))
            # Save the overlay to the state
            success = (srv6_sdn_controller_state
                       .remove_many_slices_from_overlay(
                           overlayid, incoming_slices))
            if success is None or success is False:
                err = 'Cannot update overlay in controller state'
                logging.error(err)
                return OverlayServiceReply(
                    status=Status(code=STATUS_INTERNAL_SERVER_ERROR,
                                  reason=err))
        logging.info('All the intents have been processed successfully\n\n')
        # Create the response
        return OverlayServiceReply(
            status=Status(code=STATUS_OK, reason='OK'))

    # Get VPNs from the controller inventory
    def GetOverlays(self, request, context):
        logging.debug('GetOverlays request received')
        # Extract the overlay IDs from the request
        overlayids = list(request.overlayids)
        overlayids = overlayids if len(overlayids) > 0 else None
        # Extract the tenant ID
        tenantid = request.tenantid
        tenantid = tenantid if tenantid != '' else None
        # Parameters validation
        #
        # Validate the overlay IDs
        if overlayids is not None:
            for overlayid in overlayids:
                logging.debug('Validating the overlay ID: %s' % overlayid)
                if not srv6_controller_utils.validate_overlayid(overlayid):
                    # If overlay ID is invalid, return an error message
                    err = 'Invalid overlay ID: %s' % overlayid
                    logging.warning(err)
                    return OverlayServiceReply(
                        status=Status(code=STATUS_BAD_REQUEST, reason=err))
        # Validate the tenant ID
        if tenantid is not None:
            logging.debug('Validating the tenant ID: %s' % tenantid)
            if not srv6_controller_utils.validate_tenantid(tenantid):
                # If tenant ID is invalid, return an error message
                err = 'Invalid tenant ID: %s' % tenantid
                logging.warning(err)
                return OverlayServiceReply(
                    status=Status(code=STATUS_BAD_REQUEST, reason=err))
        # Create the response
        response = OverlayServiceReply()
        # Build the overlays list
        overlays = srv6_sdn_controller_state.get_overlays(
            overlayids=overlayids, tenantid=tenantid)
        if overlays is None:
            err = 'Error getting overlays'
            logging.error(err)
            return OverlayServiceReply(
                status=Status(code=STATUS_INTERNAL_SERVER_ERROR, reason=err))
        for _overlay in overlays:
            # Add a new overlay to the overlays list
            overlay = response.overlays.add()
            # Set overlay ID
            overlay.overlayid = str(_overlay['_id'])
            # Set overlay name
            overlay.overlay_name = _overlay['name']
            # Set overlaty type
            overlay.overlay_type = _overlay['type']
            # Set tenant ID
            overlay.tenantid = _overlay['tenantid']
            # Set tunnel mode
            overlay.tunnel_mode = _overlay['tunnel_mode']
            # Set slices
            # Iterate on all slices
            for _slice in _overlay['slices']:
                # Add a new slice to the overlay
                __slice = overlay.slices.add()
                # Add device ID
                __slice.deviceid = _slice['deviceid']
                # Add interface name
                __slice.interface_name = _slice['interface_name']
        # Return the overlays list
        logging.debug('Sending response:\n%s' % response)
        response.status.code = STATUS_OK
        response.status.reason = 'OK'
        return response


# Start gRPC server
def start_server(grpc_server_ip=DEFAULT_GRPC_SERVER_IP,
                 grpc_server_port=DEFAULT_GRPC_SERVER_PORT,
                 grpc_client_port=DEFAULT_GRPC_CLIENT_PORT,
                 nb_secure=DEFAULT_SECURE, server_key=DEFAULT_KEY,
                 server_certificate=DEFAULT_CERTIFICATE,
                 sb_secure=DEFAULT_SECURE,
                 client_certificate=DEFAULT_CERTIFICATE,
                 southbound_interface=DEFAULT_SB_INTERFACE,
                 topo_graph=None, vpn_dict=None,
                 devices=None,
                 vpn_file=DEFAULT_VPN_DUMP,
                 controller_state=None,
                 verbose=DEFAULT_VERBOSE):
    # Initialize controller state
    # controller_state = srv6_controller_utils.ControllerState(
    #    topology=topo_graph,
    #    devices=devices,
    #    vpn_dict=vpn_dict,
    #    vpn_file=vpn_file
    # )
    # Create SRv6 Manager
    srv6_manager = sb_grpc_client.SRv6Manager(secure=sb_secure,
                                              certificate=client_certificate)
    # Setup gRPC server
    #
    # Create the server and add the handler
    grpc_server = grpc.server(futures.ThreadPoolExecutor())
    service = NorthboundInterface(
        grpc_client_port, srv6_manager,
        southbound_interface, verbose
    )
    srv6_vpn_pb2_grpc.add_NorthboundInterfaceServicer_to_server(
        service, grpc_server
    )
    # If secure mode is enabled, we need to create a secure endpoint
    if nb_secure:
        # Read key and certificate
        with open(server_key, 'rb') as f:
            key = f.read()
        with open(server_certificate, 'rb') as f:
            certificate = f.read()
        # Create server SSL credentials
        grpc_server_credentials = grpc.ssl_server_credentials(
            ((key, certificate,),)
        )
        # Create a secure endpoint
        grpc_server.add_secure_port(
            '[%s]:%s' % (grpc_server_ip, grpc_server_port),
            grpc_server_credentials
        )
    else:
        # Create an insecure endpoint
        grpc_server.add_insecure_port(
            '[%s]:%s' % (grpc_server_ip, grpc_server_port)
        )
    # Start the loop for gRPC
    logging.info('Listening gRPC')
    grpc_server.start()
    while True:
        time.sleep(5)


# Parse arguments
def parse_arguments():
    # Get parser
    parser = ArgumentParser(
        description='gRPC-based Northbound APIs for SRv6 Controller'
    )
    # Debug logs
    parser.add_argument(
        '-d', '--debug', action='store_true', help='Activate debug logs'
    )
    # gRPC secure mode
    parser.add_argument(
        '-s', '--secure', action='store_true',
        default=DEFAULT_SECURE, help='Activate secure mode'
    )
    # Verbose mode
    parser.add_argument(
        '-v', '--verbose', action='store_true', dest='verbose',
        default=DEFAULT_VERBOSE, help='Enable verbose mode'
    )
    # Path of intput topology file
    parser.add_argument(
        '-t', '--topo-file', dest='topo_file', action='store',
        required=True, default=DEFAULT_TOPOLOGY_FILE,
        help='Filename of the exported topology'
    )
    # Path of output VPN file
    parser.add_argument(
        '-f', '--vpn-file', dest='vpn_dump', action='store',
        default=None, help='Filename of the VPN dump'
    )
    # Server certificate file
    parser.add_argument(
        '-c', '--certificate', store='certificate', action='store',
        default=DEFAULT_CERTIFICATE, help='Server certificate file'
    )
    # Server key
    parser.add_argument(
        '-k', '--key', store='key', action='store',
        default=DEFAULT_KEY, help='Server key file'
    )
    # IP address of the gRPC server
    parser.add_argument(
        '-i', '--ip', store='grpc_server_ip', action='store',
        default=DEFAULT_GRPC_SERVER_IP, help='IP address of the gRPC server'
    )
    # Port of the gRPC server
    parser.add_argument(
        '-p', '--server-port', store='grpc_server_port', action='store',
        default=DEFAULT_GRPC_SERVER_PORT, help='Port of the gRPC server'
    )
    # Port of the gRPC client
    parser.add_argument(
        '-o', '--client-port', store='grpc_client_port', action='store',
        default=DEFAULT_GRPC_CLIENT_PORT, help='Port of the gRPC client'
    )
    # Southbound interface
    parser.add_argument(
        '-b', '--southbound', action='store',
        dest='southbound_interface', default=DEFAULT_SB_INTERFACE,
        help='Southbound interface\nSupported interfaces: [grpc]'
    )
    # Parse input parameters
    args = parser.parse_args()
    # Done, return
    return args


if __name__ == '__main__':
    # Parse options
    args = parse_arguments()
    # Setup properly the logger
    if args.debug:
        logging.basicConfig(level=logging.DEBUG)
        logging.getLogger().setLevel(level=logging.DEBUG)
    else:
        logging.basicConfig(level=logging.INFO)
        logging.getLogger().setLevel(level=logging.INFO)
    # Debug settings
    SERVER_DEBUG = logging.getEffectiveLevel() == logging.DEBUG
    logging.info('SERVER_DEBUG:' + str(SERVER_DEBUG))
    # Input topology file
    topo_file = args.topo_file
    # Output VPN file
    vpn_dump = args.vpn_dump
    # Setup properly the secure mode
    if args.secure:
        secure = True
    else:
        secure = False
    # Server certificate file
    certificate = args.certificate
    # Server key
    key = args.key
    # IP of the gRPC server
    grpc_server_ip = args.grpc_server_ip
    # Port of the gRPC server
    grpc_server_port = args.grpc_server_port
    # Port of the gRPC client
    grpc_client_port = args.grpc_client_port
    # Southbound interface
    southbound_interface = args.southbound_interface
    # Setup properly the verbose mode
    if args.verbose:
        verbose = True
    else:
        verbose = False
    # Check southbound interface
    if southbound_interface not in SUPPORTED_SB_INTERFACES:
        # The southbound interface is invalid or not supported
        logging.warning(
            'Error: The %s interface is invalid or not yet supported\n'
            'Supported southbound interfaces: %s' % SUPPORTED_SB_INTERFACES
        )
        sys.exit(-2)
    # Wait until topology json file is ready
    while True:
        if os.path.isfile(topo_file):
            # The file is ready, we are ready to start server
            break
        # The file is not ready, wait for INTERVAL_CHECK_FILES seconds before
        # retrying
        print('Waiting for TOPOLOGY_FILE...')
        time.sleep(INTERVAL_CHECK_FILES)
    # Update the topology
    topo_graph = srv6_controller_utils.load_topology_from_json_dump(topo_file)
    if topo_graph is not None:
        # Start server
        start_server(
            grpc_server_ip, grpc_server_port, grpc_client_port, secure, key,
            certificate, southbound_interface, topo_graph, None, vpn_dump,
            verbose
        )
        while True:
            time.sleep(5)
    else:
        print('Invalid topology')<|MERGE_RESOLUTION|>--- conflicted
+++ resolved
@@ -607,10 +607,7 @@
                         subnet = subnet.subnet
                         interfaces[interface.name]['ipv4_subnets'].append(
                             {'subnet': subnet, 'gateway': gateway})
-<<<<<<< HEAD
                     interfaces[interface.name]['ipv6_subnets'] = list()
-=======
->>>>>>> 512790ca
                     for subnet in interface.ipv6_subnets:
                         gateway = subnet.gateway
                         subnet = subnet.subnet
