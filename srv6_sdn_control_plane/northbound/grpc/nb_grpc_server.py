--- conflicted
+++ resolved
@@ -136,24 +136,16 @@
         self.controller_state.tenant_info[tenantid] = dict()
         # Save tenant info
         self.controller_state.tenant_info[tenantid]['port'] = port
-<<<<<<< HEAD
         self.controller_state.tenant_info[tenantid]['info'] = info 
         # Response 
         return inventory_service_pb2.TenantReply(status=STATUS_SUCCESS, token = token, tenantid = tenantid)
     
-=======
-        self.controller_state.tenant_info[tenantid]['info'] = info
-        # Response
-        return inventory_service_pb2.TenantReply(status=STATUS_SUCCESS, token=token)
-
->>>>>>> 890d9cca
     def RemoveTenant(self, request, context):
         logger.debug('Remove tenant request received: %s' % request)
         # Extract token 
         token = request.token
         # Get tenant ID
         tenantid = self.controller_state.get_tenantid(token)
-<<<<<<< HEAD
         
         # Check if the passed token has an associeted tenant ID 
         if tenantid == -1:
@@ -180,21 +172,6 @@
             del self.controller_state.tenant_info[tenantid]
 
         return inventory_service_pb2.InventoryServiceReply(status=STATUS_SUCCESS) 
-=======
-        # Check if the passed token has an associeted tenant ID
-        if tenantid == -1:
-            return inventory_service_pb2.InventoryServiceReply(status=STATUS_INVALID_ACTION)
-
-        # Release tenantid
-        if tenantid in self.controller_state.tenant_info:
-            self.controller_state.release_tenantid(token)
-            # Remove tenant info
-            del self.controller_state.tenant_info[tenantid]
-            # Response
-        return inventory_service_pb2.InventoryServiceReply(status=STATUS_SUCCESS)
-
-        # TODO remove tenant states
->>>>>>> 890d9cca
 
     def ConfigureDevice(self, request, context):
         logger.debug('ConfigureDevice request received: %s' % request)
@@ -611,86 +588,12 @@
             vpn_name = '%s-%s' % (tenantid, vpn_name)
             # Extract tunnel info
             tunnel_info = intent.tunnel_info
-<<<<<<< HEAD
             # Remove VPN
             response = self._RemoveVPN(tenantid, vpn_name, tunnel_info)
 
             if response != STATUS_SUCCESS:
                 return srv6_vpn_pb2.SRv6VPNReply(status=response)
 
-=======
-            # Parameters validation
-            #
-            # Let's check if the VPN exists
-            logger.debug('Checking the VPN:\n%s' % vpn_name)
-            if not self.controller_state.vpn_exists(vpn_name):
-                logger.warning('The VPN %s does not exist' % vpn_name)
-                # If the VPN already exists, return an error message
-                return srv6_vpn_pb2.SRv6VPNReply(status=STATUS_VPN_NOTFOUND)
-            logger.debug('Check passed')
-            # All checks passed
-            #
-            # Get the overlay type
-            vpn_type = self.controller_state.get_vpn_type(vpn_name)
-            # Get the tunnel mode
-            tunnel_mode = self.controller_state.vpns[vpn_name].tunnel_mode
-            # Get the interfaces belonging to the VPN
-            interfaces_in_vpn = self.controller_state.get_interfaces_in_vpn(
-                vpn_name).copy()
-            # Let's remove the VPN
-            # Remove the tunnel between all the pairs of interfaces
-            for site1 in interfaces_in_vpn:
-                for site2 in self.controller_state.get_interfaces_in_vpn(
-                        vpn_name):
-                    if site1.routerid != site2.routerid:
-                        tunnel_mode.remove_tunnel(
-                            vpn_name, vpn_type, site1,
-                            site2, tenantid, tunnel_info)
-                routerid = site1.routerid
-                interface_name = site1.interface_name
-                tunnel_name = tunnel_mode.name
-                # Remove the interface from the overlay
-                tunnel_mode.remove_slice_from_overlay(vpn_name,
-                                                      routerid,
-                                                      interface_name,
-                                                      tenantid,
-                                                      tunnel_info)
-                (self.controller_state
-                 .remove_interface_from_overlay(tunnel_name,
-                                                routerid,
-                                                vpn_name,
-                                                interface_name))
-                # Destroy overlay on the devices
-                if not (self.controller_state
-                        .is_overlay_initiated_on_device(tunnel_name,
-                                                        routerid,
-                                                        vpn_name)):
-                    tunnel_mode.destroy_overlay(vpn_name,
-                                                vpn_type,
-                                                tenantid,
-                                                routerid,
-                                                tunnel_info)
-                    (self.controller_state
-                     .destroy_overlay_on_device(tunnel_name,
-                                                routerid,
-                                                vpn_name))
-                # Destroy tunnel mode on the devices
-                if not (self.controller_state
-                        .is_tunnel_mode_initiated_on_device(tunnel_name,
-                                                            routerid)):
-                    tunnel_mode.destroy_tunnel_mode(
-                        routerid, tenantid, tunnel_info)
-                    # (self.controller_state
-                    # .destroy_tunnel_mode_on_device(tunnel_name, routerid))
-                # Delete the interface from the VPN
-                self.controller_state.remove_interface_from_vpn(
-                    vpn_name, site1)
-            # Destroy overlay data structure
-            tunnel_mode.destroy_overlay_data(vpn_name, tenantid, tunnel_info)
-            # Update mapping tenant ID to overlays
-            self.controller_state.tenantid_to_overlays[tenantid].remove(
-                vpn_name)
->>>>>>> 890d9cca
             # Delete the VPN
             self.controller_state.remove_vpn(vpn_name)
         # Save the VPNs dump to file
