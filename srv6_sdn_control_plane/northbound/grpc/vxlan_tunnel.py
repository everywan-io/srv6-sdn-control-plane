--- conflicted
+++ resolved
@@ -87,37 +87,20 @@
         return NbStatusCode.STATUS_OK
 
     def create_tunnel(self, overlay_name, overlay_type, local_site, remote_site, tenantid, overlay_info):
-<<<<<<< HEAD
         # get devices ID
         id_remote_site = remote_site[0]
         id_local_site = local_site[0]
         # get management IP address for local and remote site
-=======
-        id_remote_site = remote_site['deviceid']
-        id_local_site = local_site['deviceid']
-        # retrive management IP address for local and remote site
->>>>>>> 1bd83043
         mgmt_ip_local_site = self.controller_state.get_router_mgmtip(
             local_site['deviceid'])
         mgmt_ip_remote_site = self.controller_state.get_router_mgmtip(
-<<<<<<< HEAD
             remote_site[0])
         # get subnet for local and remote site
-=======
-            remote_site['deviceid'])
-        # retrive subnet for local and remote site
->>>>>>> 1bd83043
         lan_sub_remote_site = self.controller_state.get_ip_subnets(
             id_remote_site, remote_site['interface_name'])[0]
         lan_sub_local_site = self.controller_state.get_ip_subnets(
-<<<<<<< HEAD
             id_local_site, local_site[1])[0]
         # get table ID
-=======
-            id_local_site, local_site['interface_name'])[0]
-
-        # retriv table ID
->>>>>>> 1bd83043
         tableid = self.controller_state_vxlan.get_tableid(
             overlay_name, tenantid)
         # get VTEP IP remote site and local site
@@ -381,16 +364,10 @@
         return NbStatusCode.STATUS_OK
 
     def remove_tunnel(self, overlay_name, overlay_type, local_site, remote_site, tenantid, overlay_info):
-<<<<<<< HEAD
         # get devices ID
         id_local_site = local_site[0]
         id_remote_site = remote_site[0]
         # get VNI
-=======
-        id_local_site = local_site['deviceid']
-        id_remote_site = remote_site['deviceid']
-        # retrive VNI
->>>>>>> 1bd83043
         vni = self.controller_state_vxlan.get_vni(overlay_name, tenantid)
         # get management IP local and remote site
         mgmt_ip_remote_site = self.controller_state.get_router_mgmtip(
@@ -411,13 +388,8 @@
         lan_sub_local_site = self.controller_state.get_ip_subnets(
             id_local_site, local_site['interface_name'])[0]
         lan_sub_remote_site = self.controller_state.get_ip_subnets(
-<<<<<<< HEAD
             id_remote_site, remote_site[1])[0]
         # get table ID
-=======
-            id_remote_site, remote_site['interface_name'])[0]
-        # retrive table ID
->>>>>>> 1bd83043
         tableid = self.controller_state_vxlan.get_tableid(
             overlay_name, tenantid)
         # get VTEP name
@@ -425,7 +397,6 @@
         # DB key creation, one per tunnel direction
         key_local_to_remote = '%s-%s' % (id_local_site, id_remote_site)
         key_remote_to_local = '%s-%s' % (id_remote_site, id_local_site)
-<<<<<<< HEAD
         # get tunnel dictionaries from DB
         #
         # local site
@@ -444,23 +415,6 @@
         )['created_tunnel'][0]
         # Check if there is the fdb entry in remote site for local site
         if tunnel_remote.get('fdb_entry_config') == True:
-=======
-
-        slices_in_overlay_local = self.slices_in_overlay.find_one(
-            {'tunnel_key': key_local_to_remote})
-        slices_in_overlay_remote = self.slices_in_overlay.find_one(
-            {'tunnel_key': key_remote_to_local})
-
-        # Create VNI key
-        vni_key = 'vni_%s' % (vni)
-        print('°°°°°°°°°°°°°°°°°°°°°°°°°°°°°°°°° vni_key: %s slice_local: %s slice_remote: %s ' % (
-            vni_key, local_site['interface_name'], remote_site['interface_name']))
-
-        # if vni in self.controller_state_vxlan.slice_in_overlay[(id_remote_site, id_local_site)]:
-        # Check if the remote device partecipate in the overlay
-        if vni_key in slices_in_overlay_remote['vnis']:
-            # if lan_sub_local_site in self.controller_state_vxlan.slice_in_overlay[(id_remote_site, id_local_site)][vni]:
->>>>>>> 1bd83043
             # Check if there is the route for the local subnet in the remote device
             if lan_sub_local_site in tunnel_remote.get('reach_subnets'):
                 # remove route in remote site
